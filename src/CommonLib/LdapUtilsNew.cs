using System;
using System.Collections.Concurrent;
using System.Collections.Generic;
using System.DirectoryServices;
using System.DirectoryServices.ActiveDirectory;
using System.DirectoryServices.Protocols;
using System.Linq;
using System.Net;
using System.Net.Sockets;
using System.Runtime.CompilerServices;
using System.Security.Principal;
using System.Text;
using System.Text.RegularExpressions;
using System.Threading;
using System.Threading.Tasks;
using Microsoft.Extensions.Logging;
using SharpHoundCommonLib.Enums;
using SharpHoundCommonLib.LDAPQueries;
using SharpHoundCommonLib.OutputTypes;
using SharpHoundCommonLib.Processors;
using SharpHoundRPC.NetAPINative;
using Domain = System.DirectoryServices.ActiveDirectory.Domain;
using SearchScope = System.DirectoryServices.Protocols.SearchScope;
using SecurityMasks = System.DirectoryServices.Protocols.SecurityMasks;

namespace SharpHoundCommonLib {
    public class LdapUtilsNew {
        //This cache is indexed by domain sid
        private readonly ConcurrentDictionary<string, NetAPIStructs.DomainControllerInfo?> _dcInfoCache = new();
        private static readonly ConcurrentDictionary<string, Domain> DomainCache = new();

<<<<<<< HEAD
        private static readonly ConcurrentDictionary<string, string> DomainToForestCache =
            new(StringComparer.OrdinalIgnoreCase);
=======
public class LdapUtilsNew : ILdapUtilsNew{
    //This cache is indexed by domain sid
    private readonly ConcurrentDictionary<string, NetAPIStructs.DomainControllerInfo?> _dcInfoCache = new();
    private static readonly ConcurrentDictionary<string, Domain> DomainCache = new();
>>>>>>> 7529bf3d

        private static readonly ConcurrentDictionary<string, ResolvedWellKnownPrincipal>
            SeenWellKnownPrincipals = new();

        private readonly ILogger _log;
        private readonly PortScanner _portScanner;
        private readonly NativeMethods _nativeMethods;
        private readonly string _nullCacheKey = Guid.NewGuid().ToString();
        private readonly Regex SidRegex = new Regex(@"^(S-\d+-\d+-\d+-\d+-\d+-\d+)-\d+$");

<<<<<<< HEAD
        private readonly string[] _translateNames = { "Administrator", "admin" };
        private LDAPConfig _ldapConfig = new();
=======
    private readonly ConcurrentDictionary<string, string> _hostResolutionMap = new(StringComparer.OrdinalIgnoreCase);
    private readonly ILogger _log;
    private readonly PortScanner _portScanner;
    private readonly NativeMethods _nativeMethods;
    private readonly string _nullCacheKey = Guid.NewGuid().ToString();
    private readonly Regex SidRegex = new Regex(@"^(S-\d+-\d+-\d+-\d+-\d+-\d+)-\d+$");
>>>>>>> 7529bf3d

        private ConnectionPoolManager _connectionPool;

        private static readonly TimeSpan MinBackoffDelay = TimeSpan.FromSeconds(2);
        private static readonly TimeSpan MaxBackoffDelay = TimeSpan.FromSeconds(20);
        private const int BackoffDelayMultiplier = 2;
        private const int MaxRetries = 3;

        private class ResolvedWellKnownPrincipal {
            public string DomainName { get; set; }
            public string WkpId { get; set; }
        }

<<<<<<< HEAD
        public LdapUtilsNew() {
            _nativeMethods = new NativeMethods();
            _portScanner = new PortScanner();
            _log = Logging.LogProvider.CreateLogger("LDAPUtils");
            _connectionPool = new ConnectionPoolManager(_ldapConfig);
        }
=======
    private static readonly byte[] NameRequest = {
        0x80, 0x94, 0x00, 0x00, 0x00, 0x01, 0x00, 0x00,
        0x00, 0x00, 0x00, 0x00, 0x20, 0x43, 0x4b, 0x41,
        0x41, 0x41, 0x41, 0x41, 0x41, 0x41, 0x41, 0x41,
        0x41, 0x41, 0x41, 0x41, 0x41, 0x41, 0x41, 0x41,
        0x41, 0x41, 0x41, 0x41, 0x41, 0x41, 0x41, 0x41,
        0x41, 0x41, 0x41, 0x41, 0x41, 0x00, 0x00, 0x21,
        0x00, 0x01
    };

    private class ResolvedWellKnownPrincipal {
        public string DomainName { get; set; }
        public string WkpId { get; set; }
    }
>>>>>>> 7529bf3d

        public LdapUtilsNew(NativeMethods nativeMethods = null, PortScanner scanner = null, ILogger log = null) {
            _nativeMethods = nativeMethods ?? new NativeMethods();
            _portScanner = scanner ?? new PortScanner();
            _log = log ?? Logging.LogProvider.CreateLogger("LDAPUtils");
            _connectionPool = new ConnectionPoolManager(_ldapConfig, scanner: _portScanner);
        }

        public void SetLDAPConfig(LDAPConfig config) {
            _ldapConfig = config;
            _connectionPool.Dispose();
            _connectionPool = new ConnectionPoolManager(_ldapConfig, scanner: _portScanner);
        }

        public async IAsyncEnumerable<LdapResult<ISearchResultEntry>> Query(
            LdapQueryParameters queryParameters,
            [EnumeratorCancellation] CancellationToken cancellationToken = new()) {
            var setupResult = await SetupLdapQuery(queryParameters);
            if (!setupResult.Success) {
                _log.LogInformation("Query - Failure during query setup: {Reason}\n{Info}",
                    setupResult.Message, queryParameters.GetQueryInfo());
                yield break;
            }

<<<<<<< HEAD
            var (searchRequest, connectionWrapper) = (setupResult.SearchRequest, setupResult.ConnectionWrapper);
=======
    public async IAsyncEnumerable<Result<string>> RangedRetrieval(
        string distinguishedName,
        string attributeName,
        [EnumeratorCancellation] CancellationToken cancellationToken = default) {
        var domain = Helpers.DistinguishedNameToDomain(distinguishedName);
        var connectionResult = await _connectionPool.GetLdapConnection(domain, false);
        if (!connectionResult.Success) {
            yield return Result<string>.Fail(connectionResult.Message);
            yield break;
        }

        var connectionWrapper = connectionResult.ConnectionWrapper;
        var index = 0;
        var step = 0;
        var currentRange = $"{attributeName};range={index}-*";

        var queryParameters = new LdapQueryParameters {
            DomainName = domain,
            LDAPFilter = $"{attributeName}=*",
            Attributes = new[] { currentRange },
            SearchScope = SearchScope.Base,
            SearchBase = distinguishedName
        };

        if (!CreateSearchRequest(queryParameters, connectionWrapper, out var searchRequest)) {
            yield return Result<string>.Fail("Failed to create search request");
            yield break;
        }

        while (!cancellationToken.IsCancellationRequested) {
            var queryResult = await ExecuteRangedQuery(connectionWrapper, searchRequest, domain, cancellationToken);
            if (!queryResult.Success) {
                if (queryResult.Error != null)
                    yield return queryResult.Error;
                yield break;
            }

            connectionWrapper = queryResult.ConnectionWrapper; // Update connection wrapper if it changed

            var (complete, newRange, values) = ProcessQueryResponse(queryResult.Response, currentRange);

            foreach (var value in values) {
                yield return Result<string>.Ok(value);
                index++;
            }

            if (complete)
                yield break;

            currentRange = $"{attributeName};range={index}-{index + step}";
            searchRequest.Attributes.Clear();
            searchRequest.Attributes.Add(currentRange);
        }
    }

    private async Task<(bool Success, SearchResponse Response, LdapConnectionWrapperNew ConnectionWrapper, Result<string> Error)> ExecuteRangedQuery(
        LdapConnectionWrapperNew connectionWrapper,
        SearchRequest searchRequest,
        string domain,
        CancellationToken cancellationToken) {
        int queryRetryCount = 0, busyRetryCount = 0;

        while (!cancellationToken.IsCancellationRequested) {
            try {
                var response = (SearchResponse)connectionWrapper.Connection.SendRequest(searchRequest);
                return (true, response, connectionWrapper, null);
            }
            catch (LdapException le) when (le.ErrorCode == (int)ResultCode.Busy && busyRetryCount < MaxRetries) {
                await HandleBusyServer(busyRetryCount++, cancellationToken);
            }
            catch (LdapException le) when (le.ErrorCode == (int)LdapErrorCodes.ServerDown && queryRetryCount < MaxRetries) {
                var newConnection = await HandleServerDown(domain, connectionWrapper, false, operationName: nameof(ExecuteRangedQuery));
                if (newConnection.Success)
                {
                    connectionWrapper = newConnection.Wrapper;
                    queryRetryCount++;
                }
                else
                {
                    return (false, null, connectionWrapper, newConnection.Error);
                }
            }
            catch (LdapException le) {
                return (false, null, connectionWrapper, Result<string>.Fail(
                    $"Caught unrecoverable ldap exception: {le.Message} (ServerMessage: {le.ServerErrorMessage}) (ErrorCode: {le.ErrorCode})"));
            }
            catch (Exception e) {
                return (false, null, connectionWrapper, Result<string>.Fail(
                    $"Caught unrecoverable exception: {e.Message}"));
            }
        }

        return (false, null, connectionWrapper, Result<string>.Fail("Operation cancelled"));
    }

    private (bool Complete, string NewRange, IEnumerable<string> Values) ProcessQueryResponse(SearchResponse response, string currentRange) {
        if (response?.Entries.Count != 1)
            return (true, null, Enumerable.Empty<string>());

        var entry = response.Entries[0];
        var attr = entry.Attributes.AttributeNames.Cast<string>().FirstOrDefault();
        if (attr == null)
            return (true, null, Enumerable.Empty<string>());

        var complete = attr.IndexOf("*", StringComparison.OrdinalIgnoreCase) > 0;
        var values = entry.Attributes[attr].GetValues(typeof(string)).Cast<string>();

        return (complete, attr, values);
    }

    private async Task<(bool Success, LdapConnectionWrapperNew Wrapper, Result<string> Error)> HandleServerDown(
        string domain,
        LdapConnectionWrapperNew connectionWrapper,
        bool isGlobalCatalog,
        string operationName,
        string specificServer = null) {
        _connectionPool.ReleaseConnection(connectionWrapper, true);

        for (var retryCount = 0; retryCount < MaxRetries; retryCount++)
        {
            await Task.Delay(GetNextBackoff(retryCount));
            
            (bool success, LdapConnectionWrapperNew newConnectionWrapper, string message) = specificServer != null
                ? await _connectionPool.GetLdapConnectionForServer(domain, specificServer, isGlobalCatalog)
                : await _connectionPool.GetLdapConnection(domain, isGlobalCatalog);

            if (success)
            {
                _log.LogDebug($"{operationName} - Recovered from ServerDown successfully, connection made to {newConnectionWrapper.GetServer()}");
                return (true, newConnectionWrapper, null);
            }
        }

        _log.LogError($"{operationName} - Failed to get a new connection after ServerDown for domain {domain}");
        return (false, null, Result<string>.Fail($"{operationName} - Failed to get a new connection after ServerDown."));
    }

    public async IAsyncEnumerable<LdapResult<ISearchResultEntry>> Query(LdapQueryParameters queryParameters,
        [EnumeratorCancellation] CancellationToken cancellationToken = new()) {
        var setupResult = await SetupLdapQuery(queryParameters);
        if (!setupResult.Success) {
            _log.LogInformation("Query - Failure during query setup: {Reason}\n{Info}",
                setupResult.Message, queryParameters.GetQueryInfo());
            yield break;
        }
>>>>>>> 7529bf3d

            var queryResult = await ExecuteQuery(searchRequest, connectionWrapper, queryParameters, cancellationToken);
            if (!queryResult.Success) {
                yield return queryResult.Error;
                yield break;
            }

            //TODO: Fix this with a new wrapper object
            foreach (ISearchResultEntry entry in queryResult.Response.Entries) {
                yield return LdapResult<ISearchResultEntry>.Ok(entry);
            }
        }

        private async Task<(bool Success, SearchResponse Response, LdapResult<ISearchResultEntry> Error)> ExecuteQuery(
            SearchRequest searchRequest,
            LdapConnectionWrapperNew connectionWrapper,
            LdapQueryParameters queryParameters,
            CancellationToken cancellationToken) {
            int queryRetryCount = 0, busyRetryCount = 0;

            while (!cancellationToken.IsCancellationRequested) {
                try {
                    _log.LogTrace("Sending ldap request - {Info}", queryParameters.GetQueryInfo());
                    var response = (SearchResponse)connectionWrapper.Connection.SendRequest(searchRequest);

                    if (response != null) {
                        return (true, response, null);
                    }

                    if (queryRetryCount == MaxRetries) {
                        return (false, null, LdapResult<ISearchResultEntry>.Fail(
                            $"Failed to get a response after {MaxRetries} attempts", queryParameters));
                    }

                    queryRetryCount++;
                }
                catch (LdapException le) when (le.ErrorCode == (int)LdapErrorCodes.ServerDown &&
                                               queryRetryCount < MaxRetries) {
                    /*
                     * A ServerDown exception indicates that our connection is no longer valid for one of many reasons.
                     * We'll want to release our connection back to the pool, but dispose it. We need a new connection,
                     * and because this is not a paged query, we can get this connection from anywhere.
                     */

                    var newConnection = await HandleServerDown(queryParameters, connectionWrapper, cancellationToken);
                    if (newConnection.Success) {
                        connectionWrapper = newConnection.Wrapper;
                        queryRetryCount++;
                    }
                    else {
                        return (false, null, newConnection.Error);
                    }
                }
                catch (LdapException le) when (le.ErrorCode == (int)ResultCode.Busy && busyRetryCount < MaxRetries) {
                    /*
                     * If we get a busy error, we want to do an exponential backoff, but maintain the current connection
                     * The expectation is that given enough time, the server should stop being busy and service our query appropriately
                     */
                    await HandleBusyServer(busyRetryCount++, cancellationToken);
                }
                catch (LdapException le) {
                    return (false, null, LdapResult<ISearchResultEntry>.Fail(
                        $"Query - Caught unrecoverable ldap exception: {le.Message} (ServerMessage: {le.ServerErrorMessage}) (ErrorCode: {le.ErrorCode})",
                        queryParameters));
                }
                catch (Exception e) {
                    return (false, null, LdapResult<ISearchResultEntry>.Fail(
                        $"PagedQuery - Caught unrecoverable exception: {e.Message}",
                        queryParameters));
                }
            }

<<<<<<< HEAD
            return (false, null, LdapResult<ISearchResultEntry>.Fail("Operation cancelled", queryParameters));
        }

        private async Task<(bool Success, LdapConnectionWrapperNew Wrapper, LdapResult<ISearchResultEntry> Error)>
            HandleServerDown(
                LdapQueryParameters queryParameters,
                LdapConnectionWrapperNew connectionWrapper,
                CancellationToken cancellationToken) {
            _connectionPool.ReleaseConnection(connectionWrapper, true);

            for (var retryCount = 0; retryCount < MaxRetries; retryCount++) {
                await Task.Delay(GetNextBackoff(retryCount), cancellationToken);
                var (success, newConnectionWrapper, message) =
                    await _connectionPool.GetLdapConnection(queryParameters.DomainName, queryParameters.GlobalCatalog);

                if (success) {
                    _log.LogDebug("Query - Recovered from ServerDown successfully, connection made to {NewServer}",
                        newConnectionWrapper.GetServer());
                    return (true, newConnectionWrapper, null);
=======
                var newConnection = await HandleServerDown(queryParameters.DomainName, connectionWrapper, queryParameters.GlobalCatalog, nameof(ExecuteQuery));
                if (newConnection.Success) {
                    connectionWrapper = newConnection.Wrapper;
                    queryRetryCount++;
                }
                else {
                    return (false, null, newConnection.Error);
>>>>>>> 7529bf3d
                }
            }

            _log.LogError("Query - Failed to get a new connection after ServerDown.\n{Info}",
                queryParameters.GetQueryInfo());
            return (false, null,
                LdapResult<ISearchResultEntry>.Fail("Query - Failed to get a new connection after ServerDown.",
                    queryParameters));
        }

        private async Task HandleBusyServer(int busyRetryCount, CancellationToken cancellationToken) {
            var backoffDelay = GetNextBackoff(busyRetryCount);
            await Task.Delay(backoffDelay, cancellationToken);
        }

<<<<<<< HEAD
        public async IAsyncEnumerable<LdapResult<ISearchResultEntry>> PagedQuery(
            LdapQueryParameters queryParameters,
            [EnumeratorCancellation] CancellationToken cancellationToken = new()) {
            var setupResult = await SetupLdapQuery(queryParameters);
            if (!setupResult.Success) {
                _log.LogInformation("PagedQuery - Failure during query setup: {Reason}\n{Info}",
                    setupResult.Message, queryParameters.GetQueryInfo());
                yield break;
            }

            var (searchRequest, connectionWrapper, serverName) =
                (setupResult.SearchRequest, setupResult.ConnectionWrapper, setupResult.Server);

            if (serverName == null) {
                _log.LogWarning("PagedQuery - Failed to get a server name for connection, retry not possible");
            }

            var pageControl = new PageResultRequestControl(500);
            searchRequest.Controls.Add(pageControl);
=======
    private async Task HandleBusyServer(int busyRetryCount, CancellationToken cancellationToken) {
        var backoffDelay = GetNextBackoff(busyRetryCount);
        await Task.Delay(backoffDelay, cancellationToken);
    }
>>>>>>> 7529bf3d

            while (!cancellationToken.IsCancellationRequested) {
                var queryResult = await ExecutePagedQuery(searchRequest, connectionWrapper, queryParameters, serverName,
                    cancellationToken);
                if (!queryResult.Success) {
                    if (queryResult.Error != null) {
                        yield return queryResult.Error;
                    }

                    yield break;
                }

                connectionWrapper = queryResult.ConnectionWrapper; // Update connection wrapper if it changed

                foreach (ISearchResultEntry entry in queryResult.Response.Entries) {
                    if (cancellationToken.IsCancellationRequested) {
                        yield break;
                    }

<<<<<<< HEAD
                    yield return LdapResult<ISearchResultEntry>.Ok(entry);
                }

                var pageResponse = (PageResultResponseControl)queryResult.Response.Controls
                    .FirstOrDefault(x => x is PageResultResponseControl);
=======
        while (!cancellationToken.IsCancellationRequested) {
            var queryResult = await ExecutePagedQuery(searchRequest, connectionWrapper, queryParameters, serverName,
                cancellationToken);
            if (!queryResult.Success) {
                yield break;
            }

            connectionWrapper = queryResult.ConnectionWrapper; // Update connection wrapper if it changed
>>>>>>> 7529bf3d

                if (pageResponse == null || pageResponse.Cookie.Length == 0 || queryResult.Response.Entries.Count == 0) {
                    yield break;
                }

                pageControl.Cookie = pageResponse.Cookie;
            }
        }

        private async
            Task<(bool Success, SearchResponse Response, LdapConnectionWrapperNew ConnectionWrapper,
                LdapResult<ISearchResultEntry> Error)> ExecutePagedQuery(
                SearchRequest searchRequest,
                LdapConnectionWrapperNew connectionWrapper,
                LdapQueryParameters queryParameters,
                string serverName,
                CancellationToken cancellationToken) {
            int queryRetryCount = 0, busyRetryCount = 0;

            while (!cancellationToken.IsCancellationRequested) {
                try {
                    _log.LogTrace("Sending paged ldap request - {Info}", queryParameters.GetQueryInfo());
                    var response = (SearchResponse)connectionWrapper.Connection.SendRequest(searchRequest);

                    if (response != null) {
                        return (true, response, connectionWrapper, null);
                    }

                    if (queryRetryCount == MaxRetries) {
                        return (false, null, connectionWrapper, LdapResult<ISearchResultEntry>.Fail(
                            $"PagedQuery - Failed to get a response after {MaxRetries} attempts", queryParameters));
                    }

                    queryRetryCount++;
                }
                catch (LdapException le) when (le.ErrorCode == (int)LdapErrorCodes.ServerDown) {
                    /*
                     * If we dont have a servername, we're not going to be able to re-establish a connection here. Page cookies are only valid for the server they were generated on. Bail out.
                     */
                    if (serverName == null) {
                        _log.LogError(
                            "PagedQuery - Received server down exception without a known servername. Unable to generate new connection\n{Info}",
                            queryParameters.GetQueryInfo());
                        return (false, null, connectionWrapper, null);
                    }

                    var newConnection =
                        await HandlePagedServerDown(queryParameters, connectionWrapper, serverName, cancellationToken);
                    if (newConnection.Success) {
                        connectionWrapper = newConnection.Wrapper;
                    }
                    else {
                        return (false, null, connectionWrapper, newConnection.Error);
                    }
                }
                catch (LdapException le) when (le.ErrorCode == (int)ResultCode.Busy && busyRetryCount < MaxRetries) {
                    /*
                     * If we get a busy error, we want to do an exponential backoff, but maintain the current connection
                     * The expectation is that given enough time, the server should stop being busy and service our query appropriately
                     */
                    await HandleBusyServer(busyRetryCount++, cancellationToken);
                }
<<<<<<< HEAD
                catch (LdapException le) {
                    return (false, null, connectionWrapper, LdapResult<ISearchResultEntry>.Fail(
                        $"PagedQuery - Caught unrecoverable ldap exception: {le.Message} (ServerMessage: {le.ServerErrorMessage}) (ErrorCode: {le.ErrorCode})",
                        queryParameters));
=======

                var newConnection =
                    await HandleServerDown(queryParameters.DomainName, connectionWrapper, queryParameters.GlobalCatalog, nameof(ExecutePagedQuery), serverName);
                if (newConnection.Success) {
                    connectionWrapper = newConnection.Wrapper;
>>>>>>> 7529bf3d
                }
                catch (Exception e) {
                    return (false, null, connectionWrapper, LdapResult<ISearchResultEntry>.Fail(
                        $"PagedQuery - Caught unrecoverable exception: {e.Message}",
                        queryParameters));
                }
            }

<<<<<<< HEAD
            return (false, null, connectionWrapper,
                LdapResult<ISearchResultEntry>.Fail("Operation cancelled", queryParameters));
        }

        private async Task<(bool Success, LdapConnectionWrapperNew Wrapper, LdapResult<ISearchResultEntry> Error)>
            HandlePagedServerDown(
                LdapQueryParameters queryParameters,
                LdapConnectionWrapperNew connectionWrapper,
                string serverName,
                CancellationToken cancellationToken) {
            /*
             * Paged queries will not use the cached ldap connections, as the intention is to only have 1 or a couple of these queries running at once.
             * The connection logic here is simplified accordingly
             */
            _connectionPool.ReleaseConnection(connectionWrapper, true);

            for (var retryCount = 0; retryCount < MaxRetries; retryCount++) {
                await Task.Delay(GetNextBackoff(retryCount), cancellationToken);
                var (success, newConnectionWrapper, message) = await _connectionPool.GetLdapConnectionForServer(
                    queryParameters.DomainName, serverName, queryParameters.GlobalCatalog);

                if (success) {
                    _log.LogDebug("PagedQuery - Recovered from ServerDown successfully");
                    return (true, newConnectionWrapper, null);
                }
            }

            _log.LogError("PagedQuery - Failed to get a new connection after ServerDown.\n{Info}",
                queryParameters.GetQueryInfo());
            return (false, null, null);
        }

        public bool ResolveIDAndType(SecurityIdentifier securityIdentifier, string objectDomain,
            out TypedPrincipal resolvedPrincipal) {
            return ResolveIDAndType(securityIdentifier.Value, objectDomain, out resolvedPrincipal);
        }

        public async Task<(bool Success, TypedPrincipal Principal)>
            ResolveIDAndType(string identifier, string objectDomain) {
            if (identifier.Contains("0ACNF")) {
                return (false, null);
            }

            if (await GetWellKnownPrincipal(identifier, objectDomain) is (true, var principal)) {
                return (true, principal);
            }
=======
    public bool ResolveIDAndType(SecurityIdentifier securityIdentifier, string objectDomain,
        out TypedPrincipal resolvedPrincipal) {
        return ResolveIDAndType(securityIdentifier.Value, objectDomain, out resolvedPrincipal);
    }
>>>>>>> 7529bf3d

            var type = identifier.StartsWith("S-") ? LookupSidType(id, fallbackDomain) : LookupGuidType(id, fallbackDomain);
            return new TypedPrincipal(id, type);
        }

        private async Task<(bool Success, Label type)> LookupSidType(string sid, string domain) {
            if (Cache.GetIDType(sid, out var type)) {
                return (true, type);
            }

            if (await GetDomainSidFromDomainName(domain) is (true, var domainSid)) {
            }
        }

<<<<<<< HEAD
        public async Task<(bool Success, TypedPrincipal wellKnownPrincipal)> GetWellKnownPrincipal(
            string securityIdentifier, string objectDomain) {
            if (!WellKnownPrincipal.GetWellKnownPrincipal(securityIdentifier, out var wellKnownPrincipal)) {
                return (false, null);
            }

            var (newIdentifier, newDomain) = await GetWellKnownPrincipalObjectIdentifier(securityIdentifier, objectDomain);

            wellKnownPrincipal.ObjectIdentifier = newIdentifier;
            SeenWellKnownPrincipals.TryAdd(wellKnownPrincipal.ObjectIdentifier, new ResolvedWellKnownPrincipal {
                DomainName = newDomain,
                WkpId = securityIdentifier
            });
=======
        if (identifier.StartsWith("S-")) {
            var result = await LookupSidType(identifier, objectDomain);
            return (result.Success, new TypedPrincipal(identifier, result.Type));
        }

        var (success, type) = await LookupGuidType(identifier, objectDomain);
        return (success, new TypedPrincipal(identifier, type));
    }

    private async Task<(bool Success, Label Type)> LookupSidType(string sid, string domain) {
        if (Cache.GetIDType(sid, out var type)) {
            return (true, type);
        }

        return await GetDomainSidFromDomainName(domain);
    }
>>>>>>> 7529bf3d

            return (true, wellKnownPrincipal);
        }

        private async Task<(string ObjectID, string Domain)> GetWellKnownPrincipalObjectIdentifier(
            string securityIdentifier, string domain) {
            if (!WellKnownPrincipal.GetWellKnownPrincipal(securityIdentifier, out _))
                return (securityIdentifier, string.Empty);

            if (!securityIdentifier.Equals("S-1-5-9", StringComparison.OrdinalIgnoreCase)) {
                var tempDomain = domain;
                if (GetDomain(tempDomain, out var domainObject) && domainObject.Name != null) {
                    tempDomain = domainObject.Name;
                }

                return ($"{tempDomain}-{securityIdentifier}".ToUpper(), tempDomain);
            }

            if (await GetForest(domain) is (true, var forest)) {
                return ($"{forest}-{securityIdentifier}".ToUpper(), forest);
            }

            _log.LogWarning("Failed to get a forest name for domain {Domain}, unable to resolve enterprise DC sid", domain);
            return ($"UNKNOWN-{securityIdentifier}", "UNKNOWN");
        }

        private async Task<(bool Success, string ForestName)> GetForest(string domain) {
            if (DomainToForestCache.TryGetValue(domain, out var cachedForest)) {
                return (true, cachedForest);
            }

            if (GetDomain(domain, out var domainObject)) {
                var forestName = domainObject.Forest.Name.ToUpper();
                DomainToForestCache.TryAdd(domain, forestName);
                return (true, forestName);
            }

            var (success, forest) = await GetForestFromLdap(domain);
            if (success) {
                DomainToForestCache.TryAdd(domain, forest);
                return (true, forest);
            }

            return (false, null);
        }

        private async Task<(bool Success, string ForestName)> GetForestFromLdap(string domain) {
            var queryParameters = new LdapQueryParameters {
                Attributes = new[] { LDAPProperties.RootDomainNamingContext },
                SearchScope = SearchScope.Base,
                DomainName = domain,
                LDAPFilter = new LDAPFilter().AddAllObjects().GetFilter(),
            };

            var result = await Query(queryParameters).FirstAsync();
            if (result.IsSuccess) {
                var rdn = result.Value.GetProperty(LDAPProperties.RootDomainNamingContext);
                if (!string.IsNullOrEmpty(rdn)) {
                    return (true, Helpers.DistinguishedNameToDomain(rdn).ToUpper());
                }
            }

            return (false, null);
        }

        private static TimeSpan GetNextBackoff(int retryCount) {
            return TimeSpan.FromSeconds(Math.Min(
                MinBackoffDelay.TotalSeconds * Math.Pow(BackoffDelayMultiplier, retryCount),
                MaxBackoffDelay.TotalSeconds));
        }

        private bool CreateSearchRequest(LdapQueryParameters queryParameters,
            ref LdapConnectionWrapperNew connectionWrapper, out SearchRequest searchRequest) {
            string basePath;
            if (!string.IsNullOrWhiteSpace(queryParameters.SearchBase)) {
                basePath = queryParameters.SearchBase;
            }
            else if (!connectionWrapper.GetSearchBase(queryParameters.NamingContext, out basePath)) {
                string tempPath;
                if (CallDsGetDcName(queryParameters.DomainName, out var info) && info != null) {
                    tempPath = Helpers.DomainNameToDistinguishedName(info.Value.DomainName);
                    connectionWrapper.SaveContext(queryParameters.NamingContext, basePath);
                }
                else if (GetDomain(queryParameters.DomainName, out var domainObject)) {
                    tempPath = Helpers.DomainNameToDistinguishedName(domainObject.Name);
                }
                else {
                    searchRequest = null;
                    return false;
                }

                basePath = queryParameters.NamingContext switch {
                    NamingContext.Configuration => $"CN=Configuration,{tempPath}",
                    NamingContext.Schema => $"CN=Schema,CN=Configuration,{tempPath}",
                    NamingContext.Default => tempPath,
                    _ => throw new ArgumentOutOfRangeException()
                };

<<<<<<< HEAD
=======
    private bool CreateSearchRequest(LdapQueryParameters queryParameters,
        LdapConnectionWrapperNew connectionWrapper, out SearchRequest searchRequest) {
        string basePath;
        if (!string.IsNullOrWhiteSpace(queryParameters.SearchBase)) {
            basePath = queryParameters.SearchBase;
        }
        else if (!connectionWrapper.GetSearchBase(queryParameters.NamingContext, out basePath)) {
            string tempPath;
            if (CallDsGetDcName(queryParameters.DomainName, out var info) && info != null) {
                tempPath = Helpers.DomainNameToDistinguishedName(info.Value.DomainName);
>>>>>>> 7529bf3d
                connectionWrapper.SaveContext(queryParameters.NamingContext, basePath);
            }

            searchRequest = new SearchRequest(basePath, queryParameters.LDAPFilter, queryParameters.SearchScope,
                queryParameters.Attributes);
            searchRequest.Controls.Add(new SearchOptionsControl(SearchOption.DomainScope));
            if (queryParameters.IncludeDeleted) {
                searchRequest.Controls.Add(new ShowDeletedControl());
            }

            if (queryParameters.IncludeSecurityDescriptor) {
                searchRequest.Controls.Add(new SecurityDescriptorFlagControl {
                    SecurityMasks = SecurityMasks.Dacl | SecurityMasks.Owner
                });
            }

            return true;
        }


        private bool CallDsGetDcName(string domainName, out NetAPIStructs.DomainControllerInfo? info) {
            if (_dcInfoCache.TryGetValue(domainName.ToUpper().Trim(), out info)) return info != null;

            var apiResult = _nativeMethods.CallDsGetDcName(null, domainName,
                (uint)(NetAPIEnums.DSGETDCNAME_FLAGS.DS_FORCE_REDISCOVERY |
                       NetAPIEnums.DSGETDCNAME_FLAGS.DS_RETURN_DNS_NAME |
                       NetAPIEnums.DSGETDCNAME_FLAGS.DS_DIRECTORY_SERVICE_REQUIRED));

<<<<<<< HEAD
            if (apiResult.IsFailed) {
                _dcInfoCache.TryAdd(domainName.ToUpper().Trim(), null);
                return false;
            }

            info = apiResult.Value;
            return true;
        }
=======
    private bool CallDsGetDcName(string domainName, out NetAPIStructs.DomainControllerInfo? info) {
        if (_dcInfoCache.TryGetValue(domainName.ToUpper().Trim(), out info)) return info != null;
>>>>>>> 7529bf3d

        private async Task<LdapQuerySetupResult> SetupLdapQuery(LdapQueryParameters queryParameters) {
            var result = new LdapQuerySetupResult();
            var (success, connectionWrapper, message) =
                await _connectionPool.GetLdapConnection(queryParameters.DomainName, queryParameters.GlobalCatalog);
            if (!success) {
                result.Success = false;
                result.Message = $"Unable to create a connection: {message}";
                return result;
            }

            //This should never happen as far as I know, so just checking for safety
            if (connectionWrapper.Connection == null) {
                result.Success = false;
                result.Message = $"Connection object is null";
                return result;
            }

            if (!CreateSearchRequest(queryParameters, ref connectionWrapper, out var searchRequest)) {
                result.Success = false;
                result.Message = "Failed to create search request";
                return result;
            }

            result.Server = connectionWrapper.GetServer();
            result.Success = true;
            result.SearchRequest = searchRequest;
            result.ConnectionWrapper = connectionWrapper;
            return result;
        }

        public static SearchRequest CreateSearchRequest(string distinguishedName, string ldapFilter,
            SearchScope searchScope,
            string[] attributes) {
            var searchRequest = new SearchRequest(distinguishedName, ldapFilter,
                searchScope, attributes);
            searchRequest.Controls.Add(new SearchOptionsControl(SearchOption.DomainScope));
            return searchRequest;
        }

<<<<<<< HEAD
        public async Task<(bool Success, string DomainName)> GetDomainNameFromSid(string sid) {
            string domainSid;
            try {
                domainSid = new SecurityIdentifier(sid).AccountDomainSid?.Value.ToUpper();
            }
            catch {
                var match = SidRegex.Match(sid);
                domainSid = match.Success ? match.Groups[1].Value : null;
            }
=======
        if (!CreateSearchRequest(queryParameters, connectionWrapper, out var searchRequest)) {
            result.Success = false;
            result.Message = "Failed to create search request";
            return result;
        }
>>>>>>> 7529bf3d

            if (domainSid == null) {
                return (false, "");
            }

<<<<<<< HEAD
            if (Cache.GetDomainSidMapping(domainSid, out var domain)) {
                return (true, domain);
            }
=======
    private SearchRequest CreateSearchRequest(string distinguishedName, string ldapFilter,
        SearchScope searchScope,
        string[] attributes) {
        var searchRequest = new SearchRequest(distinguishedName, ldapFilter,
            searchScope, attributes);
        searchRequest.Controls.Add(new SearchOptionsControl(SearchOption.DomainScope));
        return searchRequest;
    }
>>>>>>> 7529bf3d

            try {
                var entry = new DirectoryEntry($"LDAP://<SID={domainSid}>");
                entry.RefreshCache(new[] { LDAPProperties.DistinguishedName });
                var dn = entry.GetProperty(LDAPProperties.DistinguishedName);
                if (!string.IsNullOrEmpty(dn)) {
                    Cache.AddDomainSidMapping(domainSid, Helpers.DistinguishedNameToDomain(dn));
                    return (true, Helpers.DistinguishedNameToDomain(dn));
                }
            }
            catch {
                //pass
            }

            if (await ConvertDomainSidToDomainNameFromLdap(sid) is (true, var domainName)) {
                Cache.AddDomainSidMapping(domainSid, domainName);
                return (true, domainName);
            }

            return (false, string.Empty);
        }

        private async Task<(bool Success, string DomainName)> ConvertDomainSidToDomainNameFromLdap(string domainSid) {
            if (!GetDomain(out var domain) || domain?.Name == null) {
                return (false, string.Empty);
            }

            var result = await Query(new LdapQueryParameters {
                DomainName = domain.Name,
                Attributes = new[] { LDAPProperties.DistinguishedName },
                GlobalCatalog = true,
                LDAPFilter = new LDAPFilter().AddDomains(CommonFilters.SpecificSID(domainSid)).GetFilter()
            }).FirstAsync();

            if (result.IsSuccess) {
                return (true, Helpers.DistinguishedNameToDomain(result.Value.DistinguishedName));
            }

            result = await Query(new LdapQueryParameters {
                DomainName = domain.Name,
                Attributes = new[] { LDAPProperties.DistinguishedName },
                GlobalCatalog = true,
                LDAPFilter = new LDAPFilter().AddFilter("(objectclass=trusteddomain)", true)
                    .AddFilter($"(securityidentifier={Helpers.ConvertSidToHexSid(domainSid)})", true).GetFilter()
            }).FirstAsync();

            if (result.IsSuccess) {
                return (true, Helpers.DistinguishedNameToDomain(result.Value.DistinguishedName));
            }

            result = await Query(new LdapQueryParameters {
                DomainName = domain.Name,
                Attributes = new[] { LDAPProperties.DistinguishedName },
                LDAPFilter = new LDAPFilter().AddFilter("(objectclass=domaindns)", true)
                    .AddFilter(CommonFilters.SpecificSID(domainSid), true).GetFilter()
            }).FirstAsync();

            if (result.IsSuccess) {
                return (true, Helpers.DistinguishedNameToDomain(result.Value.DistinguishedName));
            }

            return (false, string.Empty);
        }

        public async Task<(bool Success, string DomainSid)> GetDomainSidFromDomainName(string domainName) {
            if (Cache.GetDomainSidMapping(domainName, out var cachedSid))
                return (true, cachedSid);

            var (success, sid) = await TryGetSid(domainName);

            if (success) {
                Cache.AddDomainSidMapping(domainName, sid);
                return (true, sid);
            }

            return (false, string.Empty);
        }

        private async Task<(bool Success, string Sid)> TryGetSid(string domainName) {
            var methods = new Func<string, Task<(bool, string)>>[] {
                TryGetSidFromDirectoryEntry,
                TryGetSidFromDomainObject,
                TryGetSidFromNTAccount,
                TryGetSidFromLdapQuery
            };

            foreach (var method in methods) {
                var (success, sid) = await method(domainName);
                if (success)
                    return (true, sid);
            }

            return (false, string.Empty);
        }

        private Task<(bool, string)> TryGetSidFromDirectoryEntry(string domainName) {
            try {
                var entry = new DirectoryEntry($"LDAP://{domainName}");
                entry.RefreshCache(new[] { "objectSid" });
                var sid = entry.GetSid();
                return Task.FromResult((sid != null, sid));
            }
            catch {
                return Task.FromResult((false, (string)null));
            }
        }

        private Task<(bool, string)> TryGetSidFromDomainObject(string domainName) {
            if (!GetDomain(domainName, out var domainObject))
                return Task.FromResult((false, (string)null));

<<<<<<< HEAD
            try {
                var sid = domainObject.GetDirectoryEntry().GetSid();
                return Task.FromResult((sid != null, sid));
            }
            catch {
                return Task.FromResult((false, (string)null));
            }
        }
=======
    private async Task<(bool Success, string Sid)> TryGetSid(string domainName) {
        if (TryGetSidFromDirectoryEntry(domainName) is (true, var sid))
            return (true, sid);
        else if (TryGetSidFromDomainObject(domainName) is (true, var sid2))
            return (true, sid2);
        else if (TryGetSidFromNTAccount(domainName) is (true, var sid3))
            return (true, sid3);
        else if (await TryGetSidFromLdapQuery(domainName) is (true, var sid4))
            return (true, sid4);
>>>>>>> 7529bf3d

        private Task<(bool, string)> TryGetSidFromNTAccount(string domainName) {
            foreach (var name in _translateNames) {
                try {
                    var account = new NTAccount(domainName, name);
                    var sid = (SecurityIdentifier)account.Translate(typeof(SecurityIdentifier));
                    return Task.FromResult((true, sid.AccountDomainSid.ToString()));
                }
                catch {
                    // Continue to next name if this one fails
                }
            }

<<<<<<< HEAD
            return Task.FromResult((false, (string)null));
=======
    private (bool, string) TryGetSidFromDirectoryEntry(string domainName) {
        try {
            var entry = new DirectoryEntry($"LDAP://{domainName}");
            entry.RefreshCache(new[] { "objectSid" });
            var sid = entry.GetSid();
            return (sid != null, sid);
        }
        catch {
            return (false, (string)null);
>>>>>>> 7529bf3d
        }

<<<<<<< HEAD
        private async Task<(bool, string)> TryGetSidFromLdapQuery(string domainName) {
            var result = await Query(new LdapQueryParameters {
                DomainName = domainName,
                Attributes = new[] { LDAPProperties.ObjectSID },
                LDAPFilter = new LDAPFilter().AddFilter(CommonFilters.DomainControllers, true).GetFilter()
            }).FirstAsync();

            if (result.Success) {
                var sid = result.Value.GetSid();
                if (!string.IsNullOrEmpty(sid)) {
                    var domainSid = new SecurityIdentifier(sid).AccountDomainSid.Value;
                    return (true, domainSid);
                }
            }

            return (false, string.Empty);
=======
    private (bool, string) TryGetSidFromDomainObject(string domainName) {
        if (!GetDomain(domainName, out var domainObject))
            return (false, (string)null);

        try {
            var sid = domainObject.GetDirectoryEntry().GetSid();
            return (sid != null, sid);
        }
        catch {
            return (false, (string)null);
>>>>>>> 7529bf3d
        }

<<<<<<< HEAD
        /// <summary>
        ///     Attempts to get the Domain object representing the target domain. If null is specified for the domain name, gets
        ///     the user's current domain
        /// </summary>
        /// <param name="domain"></param>
        /// <param name="domainName"></param>
        /// <returns></returns>
        public bool GetDomain(string domainName, out Domain domain) {
            var cacheKey = domainName ?? _nullCacheKey;
            if (DomainCache.TryGetValue(cacheKey, out domain)) return true;

            try {
                DirectoryContext context;
                if (_ldapConfig.Username != null)
                    context = domainName != null
                        ? new DirectoryContext(DirectoryContextType.Domain, domainName, _ldapConfig.Username,
                            _ldapConfig.Password)
                        : new DirectoryContext(DirectoryContextType.Domain, _ldapConfig.Username,
                            _ldapConfig.Password);
                else
                    context = domainName != null
                        ? new DirectoryContext(DirectoryContextType.Domain, domainName)
                        : new DirectoryContext(DirectoryContextType.Domain);

                domain = Domain.GetDomain(context);
                if (domain == null) return false;
                DomainCache.TryAdd(cacheKey, domain);
                return true;
=======
    private (bool, string) TryGetSidFromNTAccount(string domainName) {
        foreach (var name in _translateNames) {
            try {
                var account = new NTAccount(domainName, name);
                var sid = (SecurityIdentifier)account.Translate(typeof(SecurityIdentifier));
                return (true, sid.AccountDomainSid.ToString());
>>>>>>> 7529bf3d
            }
            catch (Exception e) {
                _log.LogDebug(e, "GetDomain call failed for domain name {Name}", domainName);
                return false;
            }
        }

<<<<<<< HEAD
        public static bool GetDomain(string domainName, LDAPConfig ldapConfig, out Domain domain) {
            if (DomainCache.TryGetValue(domainName, out domain)) return true;
=======
        return (false, (string)null);
    }

    private async Task<(bool, string)> TryGetSidFromLdapQuery(string domainName) {
        var result = await Query(new LdapQueryParameters {
            DomainName = domainName,
            Attributes = new[] { LDAPProperties.ObjectSID },
            LDAPFilter = new LDAPFilter().AddFilter(CommonFilters.DomainControllers, true).GetFilter()
        }).FirstAsync();
>>>>>>> 7529bf3d

            try {
                DirectoryContext context;
                if (ldapConfig.Username != null)
                    context = domainName != null
                        ? new DirectoryContext(DirectoryContextType.Domain, domainName, ldapConfig.Username,
                            ldapConfig.Password)
                        : new DirectoryContext(DirectoryContextType.Domain, ldapConfig.Username,
                            ldapConfig.Password);
                else
                    context = domainName != null
                        ? new DirectoryContext(DirectoryContextType.Domain, domainName)
                        : new DirectoryContext(DirectoryContextType.Domain);

                domain = Domain.GetDomain(context);
                if (domain == null) return false;
                DomainCache.TryAdd(domainName, domain);
                return true;
            }
            catch (Exception e) {
                return false;
            }
        }

        /// <summary>
        ///     Attempts to get the Domain object representing the target domain. If null is specified for the domain name, gets
        ///     the user's current domain
        /// </summary>
        /// <param name="domain"></param>
        /// <param name="domainName"></param>
        /// <returns></returns>
        public bool GetDomain(out Domain domain) {
            var cacheKey = _nullCacheKey;
            if (DomainCache.TryGetValue(cacheKey, out domain)) return true;

            try {
                var context = _ldapConfig.Username != null
                    ? new DirectoryContext(DirectoryContextType.Domain, _ldapConfig.Username,
                        _ldapConfig.Password)
                    : new DirectoryContext(DirectoryContextType.Domain);

                domain = Domain.GetDomain(context);
                DomainCache.TryAdd(cacheKey, domain);
                return true;
            }
            catch (Exception e) {
                _log.LogDebug(e, "GetDomain call failed for blank domain");
                return false;
            }
        }

        private struct LdapFailure {
            public LdapFailureReason FailureReason { get; set; }
            public string Message { get; set; }
        }
    }
<<<<<<< HEAD
=======

    public async Task<(bool Success, TypedPrincipal Principal)> ResolveAccountName(string name, string domain) {
        if (string.IsNullOrWhiteSpace(name)) {
            return (false, null);
        }

        if (Cache.GetPrefixedValue(name, domain, out var id) && Cache.GetIDType(id, out var type))
            return (true, new TypedPrincipal {
                ObjectIdentifier = id,
                ObjectType = type
            });

        var result = await Query(new LdapQueryParameters() {
            DomainName = domain,
            Attributes = CommonProperties.TypeResolutionProps,
            LDAPFilter = $"(samaccountname={name})"
        }).FirstAsync();

        if (result.IsSuccess) {
            type = result.Value.GetLabel();
            id = result.Value.GetObjectIdentifier();

            if (!string.IsNullOrWhiteSpace(id)) {
                Cache.AddPrefixedValue(name, domain, id);
                Cache.AddType(id, type);
            }

            var (tempID, _) = await GetWellKnownPrincipalObjectIdentifier(id, domain);
            return (true, new TypedPrincipal(tempID, type));
        }

        return (false, null);
    }

    public async Task<(bool Success, string SecurityIdentifier)> ResolveHostToSid(string host, string domain) {
        //Remove SPN prefixes from the host name so we're working with a clean name
        var strippedHost = Helpers.StripServicePrincipalName(host).ToUpper().TrimEnd('$');
        if (string.IsNullOrEmpty(strippedHost)) {
            return (false, string.Empty);
        }

        if (_hostResolutionMap.TryGetValue(strippedHost, out var sid)) return (true, sid);

        //Immediately start with NetWekstaGetInfo as its our most reliable indicator if successful
        var workstationInfo = await GetWorkstationInfo(strippedHost);
        if (workstationInfo.HasValue) {
            var tempName = workstationInfo.Value.ComputerName;
            var tempDomain = workstationInfo.Value.LanGroup;

            if (string.IsNullOrWhiteSpace(tempDomain)) {
                tempDomain = domain;
            }

            if (!string.IsNullOrWhiteSpace(tempName)) {
                tempName = $"{tempName}$".ToUpper();
                if (await ResolveAccountName(tempName, tempDomain) is (true, var principal)) {
                    _hostResolutionMap.TryAdd(strippedHost, principal.ObjectIdentifier);
                    return (true, principal.ObjectIdentifier);
                }
            }
        }

        //Try some socket magic to get the NETBIOS name
        if (RequestNETBIOSNameFromComputer(strippedHost, domain, out var netBiosName)) {
            if (!string.IsNullOrWhiteSpace(netBiosName)) {
                var result = await ResolveAccountName($"{netBiosName}$", domain);
                if (result.Success) {
                    _hostResolutionMap.TryAdd(strippedHost, result.Principal.ObjectIdentifier);
                    return (true, result.Principal.ObjectIdentifier);
                }
            }
        }

        //Start by handling non-IP address names
        if (!IPAddress.TryParse(strippedHost, out _)) {
            //PRIMARY.TESTLAB.LOCAL
            if (strippedHost.Contains(".")) {
                var split = strippedHost.Split('.');
                var name = split[0];
                var result = await ResolveAccountName($"{name}$", domain);
                if (result.Success) {
                    _hostResolutionMap.TryAdd(strippedHost, result.Principal.ObjectIdentifier);
                    return (true, result.Principal.ObjectIdentifier);
                }

                var tempDomain = string.Join(".", split.Skip(1).ToArray());
                result = await ResolveAccountName($"{name}$", tempDomain);
                if (result.Success) {
                    _hostResolutionMap.TryAdd(strippedHost, result.Principal.ObjectIdentifier);
                    return (true, result.Principal.ObjectIdentifier);
                }
            }
            else {
                //Format: WIN10 (probably a netbios name)
                var result = await ResolveAccountName($"{strippedHost}$", domain);
                if (result.Success) {
                    _hostResolutionMap.TryAdd(strippedHost, result.Principal.ObjectIdentifier);
                    return (true, result.Principal.ObjectIdentifier);
                }
            }
        }

        try {
            var resolvedHostname = (await Dns.GetHostEntryAsync(strippedHost)).HostName;
            var split = resolvedHostname.Split('.');
            var name = split[0];
            var result = await ResolveAccountName($"{name}$", domain);
            if (result.Success) {
                _hostResolutionMap.TryAdd(strippedHost, result.Principal.ObjectIdentifier);
                return (true, result.Principal.ObjectIdentifier);
            }

            var tempDomain = string.Join(".", split.Skip(1).ToArray());
            result = await ResolveAccountName($"{name}$", tempDomain);
            if (result.Success) {
                _hostResolutionMap.TryAdd(strippedHost, result.Principal.ObjectIdentifier);
                return (true, result.Principal.ObjectIdentifier);
            }
        }
        catch {
            //pass
        }

        return (false, "");
    }

    /// <summary>
    ///     Calls the NetWkstaGetInfo API on a hostname
    /// </summary>
    /// <param name="hostname"></param>
    /// <returns></returns>
    private async Task<NetAPIStructs.WorkstationInfo100?> GetWorkstationInfo(string hostname) {
        if (!await _portScanner.CheckPort(hostname))
            return null;

        var result = _nativeMethods.CallNetWkstaGetInfo(hostname);
        if (result.IsSuccess) return result.Value;

        return null;
    }

    public async Task<(bool Success, string[] Sids)> GetGlobalCatalogMatches(string name, string domain) {
        if (Cache.GetGCCache(name, out var matches)) {
            return (true, matches);
        }

        var sids = new List<string>();

        await foreach (var result in Query(new LdapQueryParameters {
                     DomainName = domain,
                     Attributes = new[] { LDAPProperties.ObjectSID },
                     GlobalCatalog = true,
                     LDAPFilter = new LDAPFilter().AddUsers($"(samaccountname={name})").GetFilter()
                 })) {
            if (result.IsSuccess) {
                var sid = result.Value.GetSid();
                if (!string.IsNullOrWhiteSpace(sid)) {
                    sids.Add(sid);    
                }
            }
            else {
                return (false, Array.Empty<string>());
            }
        }

        return (true, sids.ToArray());
    }

    public async Task<(bool Success, TypedPrincipal Principal)> ResolveCertTemplateByProperty(string propertyValue,
        string propertyName, string containerDistinguishedName, string domainName) {
        var filter = new LDAPFilter().AddCertificateTemplates().AddFilter($"({propertyName}={propertyValue})", true);
        var result = await Query(new LdapQueryParameters() {
            DomainName = domainName,
            Attributes = CommonProperties.TypeResolutionProps,
            SearchScope = SearchScope.OneLevel,
            SearchBase = containerDistinguishedName,
            LDAPFilter = filter.GetFilter(),
        }).DefaultIfEmpty(null).FirstAsync();

        if (result == null) {
            _log.LogWarning("Could not find certificate template with {PropertyName}:{PropertyValue} under {Container}", propertyName, propertyName, containerDistinguishedName);
            return (false, null);
        }

        if (!result.IsSuccess) {
            _log.LogWarning("Could not find certificate template with {PropertyName}:{PropertyValue} under {Container}: {Error}", propertyName, propertyName, containerDistinguishedName, result.Error);
            return (false, null);
        }
        
        var entry = result.Value;
        return (true, new TypedPrincipal(entry.GetGuid(), Label.CertTemplate));
    }

    /// <summary>
    ///     Uses a socket and a set of bytes to request the NETBIOS name from a remote computer
    /// </summary>
    /// <param name="server"></param>
    /// <param name="domain"></param>
    /// <param name="netbios"></param>
    /// <returns></returns>
    private static bool RequestNETBIOSNameFromComputer(string server, string domain, out string netbios) {
        var receiveBuffer = new byte[1024];
        var requestSocket = new Socket(AddressFamily.InterNetwork, SocketType.Dgram, ProtocolType.Udp);
        try {
            //Set receive timeout to 1 second
            requestSocket.SetSocketOption(SocketOptionLevel.Socket, SocketOptionName.ReceiveTimeout, 1000);
            EndPoint remoteEndpoint;

            //We need to create an endpoint to bind too. If its an IP, just use that.
            if (IPAddress.TryParse(server, out var parsedAddress))
                remoteEndpoint = new IPEndPoint(parsedAddress, 137);
            else
                //If its not an IP, we're going to try and resolve it from DNS
                try {
                    IPAddress address;
                    if (server.Contains("."))
                        address = Dns
                            .GetHostAddresses(server).First(x => x.AddressFamily == AddressFamily.InterNetwork);
                    else
                        address = Dns.GetHostAddresses($"{server}.{domain}")[0];

                    if (address == null) {
                        netbios = null;
                        return false;
                    }

                    remoteEndpoint = new IPEndPoint(address, 137);
                }
                catch {
                    //Failed to resolve an IP, so return null
                    netbios = null;
                    return false;
                }

            var originEndpoint = new IPEndPoint(IPAddress.Any, 0);
            requestSocket.Bind(originEndpoint);

            try {
                requestSocket.SendTo(NameRequest, remoteEndpoint);
                var receivedByteCount = requestSocket.ReceiveFrom(receiveBuffer, ref remoteEndpoint);
                if (receivedByteCount >= 90) {
                    netbios = new ASCIIEncoding().GetString(receiveBuffer, 57, 16).Trim('\0', ' ');
                    return true;
                }

                netbios = null;
                return false;
            }
            catch (SocketException) {
                netbios = null;
                return false;
            }
        }
        finally {
            //Make sure we close the socket if its open
            requestSocket.Close();
        }
    }

    /// <summary>
    /// Created for testing purposes
    /// </summary>
    /// <returns></returns>
    public ActiveDirectorySecurityDescriptor MakeSecurityDescriptor() {
        return new ActiveDirectorySecurityDescriptor(new ActiveDirectorySecurity());
    }

    public async Task<(bool Success, TypedPrincipal Principal)> ConvertLocalWellKnownPrincipal(SecurityIdentifier sid, string computerDomainSid, string computerDomain) {
        if (WellKnownPrincipal.GetWellKnownPrincipal(sid.Value, out var common))
        {
            //The everyone and auth users principals are special and will be converted to the domain equivalent
            if (sid.Value is "S-1-1-0" or "S-1-5-11")
            {
                return await GetWellKnownPrincipal(sid.Value, computerDomain);
            }

            //Use the computer object id + the RID of the sid we looked up to create our new principal
            var principal = new TypedPrincipal
            {
                ObjectIdentifier = $"{computerDomainSid}-{sid.Rid()}",
                ObjectType = common.ObjectType switch
                {
                    Label.User => Label.LocalUser,
                    Label.Group => Label.LocalGroup,
                    _ => common.ObjectType
                }
            };

            return (true, principal);
        }

        return (false, null);
    }
>>>>>>> 7529bf3d
}<|MERGE_RESOLUTION|>--- conflicted
+++ resolved
@@ -23,63 +23,36 @@
 using SearchScope = System.DirectoryServices.Protocols.SearchScope;
 using SecurityMasks = System.DirectoryServices.Protocols.SecurityMasks;
 
-namespace SharpHoundCommonLib {
-    public class LdapUtilsNew {
-        //This cache is indexed by domain sid
-        private readonly ConcurrentDictionary<string, NetAPIStructs.DomainControllerInfo?> _dcInfoCache = new();
-        private static readonly ConcurrentDictionary<string, Domain> DomainCache = new();
-
-<<<<<<< HEAD
-        private static readonly ConcurrentDictionary<string, string> DomainToForestCache =
-            new(StringComparer.OrdinalIgnoreCase);
-=======
+namespace SharpHoundCommonLib;
+
 public class LdapUtilsNew : ILdapUtilsNew{
     //This cache is indexed by domain sid
     private readonly ConcurrentDictionary<string, NetAPIStructs.DomainControllerInfo?> _dcInfoCache = new();
     private static readonly ConcurrentDictionary<string, Domain> DomainCache = new();
->>>>>>> 7529bf3d
-
-        private static readonly ConcurrentDictionary<string, ResolvedWellKnownPrincipal>
-            SeenWellKnownPrincipals = new();
-
-        private readonly ILogger _log;
-        private readonly PortScanner _portScanner;
-        private readonly NativeMethods _nativeMethods;
-        private readonly string _nullCacheKey = Guid.NewGuid().ToString();
-        private readonly Regex SidRegex = new Regex(@"^(S-\d+-\d+-\d+-\d+-\d+-\d+)-\d+$");
-
-<<<<<<< HEAD
-        private readonly string[] _translateNames = { "Administrator", "admin" };
-        private LDAPConfig _ldapConfig = new();
-=======
+
+    private static readonly ConcurrentDictionary<string, string> DomainToForestCache =
+        new(StringComparer.OrdinalIgnoreCase);
+
+    private static readonly ConcurrentDictionary<string, ResolvedWellKnownPrincipal>
+        SeenWellKnownPrincipals = new();
+
     private readonly ConcurrentDictionary<string, string> _hostResolutionMap = new(StringComparer.OrdinalIgnoreCase);
     private readonly ILogger _log;
     private readonly PortScanner _portScanner;
     private readonly NativeMethods _nativeMethods;
     private readonly string _nullCacheKey = Guid.NewGuid().ToString();
     private readonly Regex SidRegex = new Regex(@"^(S-\d+-\d+-\d+-\d+-\d+-\d+)-\d+$");
->>>>>>> 7529bf3d
-
-        private ConnectionPoolManager _connectionPool;
-
-        private static readonly TimeSpan MinBackoffDelay = TimeSpan.FromSeconds(2);
-        private static readonly TimeSpan MaxBackoffDelay = TimeSpan.FromSeconds(20);
-        private const int BackoffDelayMultiplier = 2;
-        private const int MaxRetries = 3;
-
-        private class ResolvedWellKnownPrincipal {
-            public string DomainName { get; set; }
-            public string WkpId { get; set; }
-        }
-
-<<<<<<< HEAD
-        public LdapUtilsNew() {
-            _nativeMethods = new NativeMethods();
-            _portScanner = new PortScanner();
-            _log = Logging.LogProvider.CreateLogger("LDAPUtils");
-            _connectionPool = new ConnectionPoolManager(_ldapConfig);
-        }
-=======
+
+    private readonly string[] _translateNames = { "Administrator", "admin" };
+    private LDAPConfig _ldapConfig = new();
+
+    private ConnectionPoolManager _connectionPool;
+
+    private static readonly TimeSpan MinBackoffDelay = TimeSpan.FromSeconds(2);
+    private static readonly TimeSpan MaxBackoffDelay = TimeSpan.FromSeconds(20);
+    private const int BackoffDelayMultiplier = 2;
+    private const int MaxRetries = 3;
+
     private static readonly byte[] NameRequest = {
         0x80, 0x94, 0x00, 0x00, 0x00, 0x01, 0x00, 0x00,
         0x00, 0x00, 0x00, 0x00, 0x20, 0x43, 0x4b, 0x41,
@@ -94,34 +67,27 @@
         public string DomainName { get; set; }
         public string WkpId { get; set; }
     }
->>>>>>> 7529bf3d
-
-        public LdapUtilsNew(NativeMethods nativeMethods = null, PortScanner scanner = null, ILogger log = null) {
-            _nativeMethods = nativeMethods ?? new NativeMethods();
-            _portScanner = scanner ?? new PortScanner();
-            _log = log ?? Logging.LogProvider.CreateLogger("LDAPUtils");
-            _connectionPool = new ConnectionPoolManager(_ldapConfig, scanner: _portScanner);
-        }
-
-        public void SetLDAPConfig(LDAPConfig config) {
-            _ldapConfig = config;
-            _connectionPool.Dispose();
-            _connectionPool = new ConnectionPoolManager(_ldapConfig, scanner: _portScanner);
-        }
-
-        public async IAsyncEnumerable<LdapResult<ISearchResultEntry>> Query(
-            LdapQueryParameters queryParameters,
-            [EnumeratorCancellation] CancellationToken cancellationToken = new()) {
-            var setupResult = await SetupLdapQuery(queryParameters);
-            if (!setupResult.Success) {
-                _log.LogInformation("Query - Failure during query setup: {Reason}\n{Info}",
-                    setupResult.Message, queryParameters.GetQueryInfo());
-                yield break;
-            }
-
-<<<<<<< HEAD
-            var (searchRequest, connectionWrapper) = (setupResult.SearchRequest, setupResult.ConnectionWrapper);
-=======
+
+    public LdapUtilsNew() {
+        _nativeMethods = new NativeMethods();
+        _portScanner = new PortScanner();
+        _log = Logging.LogProvider.CreateLogger("LDAPUtils");
+        _connectionPool = new ConnectionPoolManager(_ldapConfig);
+    }
+
+    public LdapUtilsNew(NativeMethods nativeMethods = null, PortScanner scanner = null, ILogger log = null) {
+        _nativeMethods = nativeMethods ?? new NativeMethods();
+        _portScanner = scanner ?? new PortScanner();
+        _log = log ?? Logging.LogProvider.CreateLogger("LDAPUtils");
+        _connectionPool = new ConnectionPoolManager(_ldapConfig, scanner: _portScanner);
+    }
+
+    public void SetLDAPConfig(LDAPConfig config) {
+        _ldapConfig = config;
+        _connectionPool.Dispose();
+        _connectionPool = new ConnectionPoolManager(_ldapConfig, scanner: _portScanner);
+    }
+
     public async IAsyncEnumerable<Result<string>> RangedRetrieval(
         string distinguishedName,
         string attributeName,
@@ -267,100 +233,52 @@
                 setupResult.Message, queryParameters.GetQueryInfo());
             yield break;
         }
->>>>>>> 7529bf3d
-
-            var queryResult = await ExecuteQuery(searchRequest, connectionWrapper, queryParameters, cancellationToken);
-            if (!queryResult.Success) {
-                yield return queryResult.Error;
-                yield break;
-            }
-
-            //TODO: Fix this with a new wrapper object
-            foreach (ISearchResultEntry entry in queryResult.Response.Entries) {
-                yield return LdapResult<ISearchResultEntry>.Ok(entry);
-            }
-        }
-
-        private async Task<(bool Success, SearchResponse Response, LdapResult<ISearchResultEntry> Error)> ExecuteQuery(
-            SearchRequest searchRequest,
-            LdapConnectionWrapperNew connectionWrapper,
-            LdapQueryParameters queryParameters,
-            CancellationToken cancellationToken) {
-            int queryRetryCount = 0, busyRetryCount = 0;
-
-            while (!cancellationToken.IsCancellationRequested) {
-                try {
-                    _log.LogTrace("Sending ldap request - {Info}", queryParameters.GetQueryInfo());
-                    var response = (SearchResponse)connectionWrapper.Connection.SendRequest(searchRequest);
-
-                    if (response != null) {
-                        return (true, response, null);
-                    }
-
-                    if (queryRetryCount == MaxRetries) {
-                        return (false, null, LdapResult<ISearchResultEntry>.Fail(
-                            $"Failed to get a response after {MaxRetries} attempts", queryParameters));
-                    }
-
-                    queryRetryCount++;
-                }
-                catch (LdapException le) when (le.ErrorCode == (int)LdapErrorCodes.ServerDown &&
-                                               queryRetryCount < MaxRetries) {
-                    /*
-                     * A ServerDown exception indicates that our connection is no longer valid for one of many reasons.
-                     * We'll want to release our connection back to the pool, but dispose it. We need a new connection,
-                     * and because this is not a paged query, we can get this connection from anywhere.
-                     */
-
-                    var newConnection = await HandleServerDown(queryParameters, connectionWrapper, cancellationToken);
-                    if (newConnection.Success) {
-                        connectionWrapper = newConnection.Wrapper;
-                        queryRetryCount++;
-                    }
-                    else {
-                        return (false, null, newConnection.Error);
-                    }
-                }
-                catch (LdapException le) when (le.ErrorCode == (int)ResultCode.Busy && busyRetryCount < MaxRetries) {
-                    /*
-                     * If we get a busy error, we want to do an exponential backoff, but maintain the current connection
-                     * The expectation is that given enough time, the server should stop being busy and service our query appropriately
-                     */
-                    await HandleBusyServer(busyRetryCount++, cancellationToken);
-                }
-                catch (LdapException le) {
+
+        var (searchRequest, connectionWrapper) = (setupResult.SearchRequest, setupResult.ConnectionWrapper);
+
+        var queryResult = await ExecuteQuery(searchRequest, connectionWrapper, queryParameters, cancellationToken);
+        if (!queryResult.Success) {
+            yield return queryResult.Error;
+            yield break;
+        }
+
+        //TODO: Fix this with a new wrapper object
+        foreach (ISearchResultEntry entry in queryResult.Response.Entries) {
+            yield return LdapResult<ISearchResultEntry>.Ok(entry);
+        }
+    }
+
+    private async Task<(bool Success, SearchResponse Response, LdapResult<ISearchResultEntry> Error)> ExecuteQuery(
+        SearchRequest searchRequest,
+        LdapConnectionWrapperNew connectionWrapper,
+        LdapQueryParameters queryParameters,
+        CancellationToken cancellationToken) {
+        int queryRetryCount = 0, busyRetryCount = 0;
+
+        while (!cancellationToken.IsCancellationRequested) {
+            try {
+                _log.LogTrace("Sending ldap request - {Info}", queryParameters.GetQueryInfo());
+                var response = (SearchResponse)connectionWrapper.Connection.SendRequest(searchRequest);
+
+                if (response != null) {
+                    return (true, response, null);
+                }
+
+                if (queryRetryCount == MaxRetries) {
                     return (false, null, LdapResult<ISearchResultEntry>.Fail(
-                        $"Query - Caught unrecoverable ldap exception: {le.Message} (ServerMessage: {le.ServerErrorMessage}) (ErrorCode: {le.ErrorCode})",
-                        queryParameters));
-                }
-                catch (Exception e) {
-                    return (false, null, LdapResult<ISearchResultEntry>.Fail(
-                        $"PagedQuery - Caught unrecoverable exception: {e.Message}",
-                        queryParameters));
-                }
-            }
-
-<<<<<<< HEAD
-            return (false, null, LdapResult<ISearchResultEntry>.Fail("Operation cancelled", queryParameters));
-        }
-
-        private async Task<(bool Success, LdapConnectionWrapperNew Wrapper, LdapResult<ISearchResultEntry> Error)>
-            HandleServerDown(
-                LdapQueryParameters queryParameters,
-                LdapConnectionWrapperNew connectionWrapper,
-                CancellationToken cancellationToken) {
-            _connectionPool.ReleaseConnection(connectionWrapper, true);
-
-            for (var retryCount = 0; retryCount < MaxRetries; retryCount++) {
-                await Task.Delay(GetNextBackoff(retryCount), cancellationToken);
-                var (success, newConnectionWrapper, message) =
-                    await _connectionPool.GetLdapConnection(queryParameters.DomainName, queryParameters.GlobalCatalog);
-
-                if (success) {
-                    _log.LogDebug("Query - Recovered from ServerDown successfully, connection made to {NewServer}",
-                        newConnectionWrapper.GetServer());
-                    return (true, newConnectionWrapper, null);
-=======
+                        $"Failed to get a response after {MaxRetries} attempts", queryParameters));
+                }
+
+                queryRetryCount++;
+            }
+            catch (LdapException le) when (le.ErrorCode == (int)LdapErrorCodes.ServerDown &&
+                                           queryRetryCount < MaxRetries) {
+                /*
+                 * A ServerDown exception indicates that our connection is no longer valid for one of many reasons.
+                 * We'll want to release our connection back to the pool, but dispose it. We need a new connection,
+                 * and because this is not a paged query, we can get this connection from anywhere.
+                 */
+
                 var newConnection = await HandleServerDown(queryParameters.DomainName, connectionWrapper, queryParameters.GlobalCatalog, nameof(ExecuteQuery));
                 if (newConnection.Success) {
                     connectionWrapper = newConnection.Wrapper;
@@ -368,74 +286,55 @@
                 }
                 else {
                     return (false, null, newConnection.Error);
->>>>>>> 7529bf3d
-                }
-            }
-
-            _log.LogError("Query - Failed to get a new connection after ServerDown.\n{Info}",
-                queryParameters.GetQueryInfo());
-            return (false, null,
-                LdapResult<ISearchResultEntry>.Fail("Query - Failed to get a new connection after ServerDown.",
+                }
+            }
+            catch (LdapException le) when (le.ErrorCode == (int)ResultCode.Busy && busyRetryCount < MaxRetries) {
+                /*
+                 * If we get a busy error, we want to do an exponential backoff, but maintain the current connection
+                 * The expectation is that given enough time, the server should stop being busy and service our query appropriately
+                 */
+                await HandleBusyServer(busyRetryCount++, cancellationToken);
+            }
+            catch (LdapException le) {
+                return (false, null, LdapResult<ISearchResultEntry>.Fail(
+                    $"Query - Caught unrecoverable ldap exception: {le.Message} (ServerMessage: {le.ServerErrorMessage}) (ErrorCode: {le.ErrorCode})",
                     queryParameters));
-        }
-
-        private async Task HandleBusyServer(int busyRetryCount, CancellationToken cancellationToken) {
-            var backoffDelay = GetNextBackoff(busyRetryCount);
-            await Task.Delay(backoffDelay, cancellationToken);
-        }
-
-<<<<<<< HEAD
-        public async IAsyncEnumerable<LdapResult<ISearchResultEntry>> PagedQuery(
-            LdapQueryParameters queryParameters,
-            [EnumeratorCancellation] CancellationToken cancellationToken = new()) {
-            var setupResult = await SetupLdapQuery(queryParameters);
-            if (!setupResult.Success) {
-                _log.LogInformation("PagedQuery - Failure during query setup: {Reason}\n{Info}",
-                    setupResult.Message, queryParameters.GetQueryInfo());
-                yield break;
-            }
-
-            var (searchRequest, connectionWrapper, serverName) =
-                (setupResult.SearchRequest, setupResult.ConnectionWrapper, setupResult.Server);
-
-            if (serverName == null) {
-                _log.LogWarning("PagedQuery - Failed to get a server name for connection, retry not possible");
-            }
-
-            var pageControl = new PageResultRequestControl(500);
-            searchRequest.Controls.Add(pageControl);
-=======
+            }
+            catch (Exception e) {
+                return (false, null, LdapResult<ISearchResultEntry>.Fail(
+                    $"PagedQuery - Caught unrecoverable exception: {e.Message}",
+                    queryParameters));
+            }
+        }
+
+        return (false, null, LdapResult<ISearchResultEntry>.Fail("Operation cancelled", queryParameters));
+    }
+
     private async Task HandleBusyServer(int busyRetryCount, CancellationToken cancellationToken) {
         var backoffDelay = GetNextBackoff(busyRetryCount);
         await Task.Delay(backoffDelay, cancellationToken);
     }
->>>>>>> 7529bf3d
-
-            while (!cancellationToken.IsCancellationRequested) {
-                var queryResult = await ExecutePagedQuery(searchRequest, connectionWrapper, queryParameters, serverName,
-                    cancellationToken);
-                if (!queryResult.Success) {
-                    if (queryResult.Error != null) {
-                        yield return queryResult.Error;
-                    }
-
-                    yield break;
-                }
-
-                connectionWrapper = queryResult.ConnectionWrapper; // Update connection wrapper if it changed
-
-                foreach (ISearchResultEntry entry in queryResult.Response.Entries) {
-                    if (cancellationToken.IsCancellationRequested) {
-                        yield break;
-                    }
-
-<<<<<<< HEAD
-                    yield return LdapResult<ISearchResultEntry>.Ok(entry);
-                }
-
-                var pageResponse = (PageResultResponseControl)queryResult.Response.Controls
-                    .FirstOrDefault(x => x is PageResultResponseControl);
-=======
+
+    public async IAsyncEnumerable<LdapResult<ISearchResultEntry>> PagedQuery(
+        LdapQueryParameters queryParameters,
+        [EnumeratorCancellation] CancellationToken cancellationToken = new()) {
+        var setupResult = await SetupLdapQuery(queryParameters);
+        if (!setupResult.Success) {
+            _log.LogInformation("PagedQuery - Failure during query setup: {Reason}\n{Info}",
+                setupResult.Message, queryParameters.GetQueryInfo());
+            yield break;
+        }
+
+        var (searchRequest, connectionWrapper, serverName) =
+            (setupResult.SearchRequest, setupResult.ConnectionWrapper, setupResult.Server);
+
+        if (serverName == null) {
+            _log.LogWarning("PagedQuery - Failed to get a server name for connection, retry not possible");
+        }
+
+        var pageControl = new PageResultRequestControl(500);
+        searchRequest.Controls.Add(pageControl);
+
         while (!cancellationToken.IsCancellationRequested) {
             var queryResult = await ExecutePagedQuery(searchRequest, connectionWrapper, queryParameters, serverName,
                 cancellationToken);
@@ -444,171 +343,110 @@
             }
 
             connectionWrapper = queryResult.ConnectionWrapper; // Update connection wrapper if it changed
->>>>>>> 7529bf3d
-
-                if (pageResponse == null || pageResponse.Cookie.Length == 0 || queryResult.Response.Entries.Count == 0) {
+
+            foreach (ISearchResultEntry entry in queryResult.Response.Entries) {
+                if (cancellationToken.IsCancellationRequested) {
                     yield break;
                 }
 
-                pageControl.Cookie = pageResponse.Cookie;
-            }
-        }
-
-        private async
-            Task<(bool Success, SearchResponse Response, LdapConnectionWrapperNew ConnectionWrapper,
-                LdapResult<ISearchResultEntry> Error)> ExecutePagedQuery(
-                SearchRequest searchRequest,
-                LdapConnectionWrapperNew connectionWrapper,
-                LdapQueryParameters queryParameters,
-                string serverName,
-                CancellationToken cancellationToken) {
-            int queryRetryCount = 0, busyRetryCount = 0;
-
-            while (!cancellationToken.IsCancellationRequested) {
-                try {
-                    _log.LogTrace("Sending paged ldap request - {Info}", queryParameters.GetQueryInfo());
-                    var response = (SearchResponse)connectionWrapper.Connection.SendRequest(searchRequest);
-
-                    if (response != null) {
-                        return (true, response, connectionWrapper, null);
-                    }
-
-                    if (queryRetryCount == MaxRetries) {
-                        return (false, null, connectionWrapper, LdapResult<ISearchResultEntry>.Fail(
-                            $"PagedQuery - Failed to get a response after {MaxRetries} attempts", queryParameters));
-                    }
-
-                    queryRetryCount++;
-                }
-                catch (LdapException le) when (le.ErrorCode == (int)LdapErrorCodes.ServerDown) {
-                    /*
-                     * If we dont have a servername, we're not going to be able to re-establish a connection here. Page cookies are only valid for the server they were generated on. Bail out.
-                     */
-                    if (serverName == null) {
-                        _log.LogError(
-                            "PagedQuery - Received server down exception without a known servername. Unable to generate new connection\n{Info}",
-                            queryParameters.GetQueryInfo());
-                        return (false, null, connectionWrapper, null);
-                    }
-
-                    var newConnection =
-                        await HandlePagedServerDown(queryParameters, connectionWrapper, serverName, cancellationToken);
-                    if (newConnection.Success) {
-                        connectionWrapper = newConnection.Wrapper;
-                    }
-                    else {
-                        return (false, null, connectionWrapper, newConnection.Error);
-                    }
-                }
-                catch (LdapException le) when (le.ErrorCode == (int)ResultCode.Busy && busyRetryCount < MaxRetries) {
-                    /*
-                     * If we get a busy error, we want to do an exponential backoff, but maintain the current connection
-                     * The expectation is that given enough time, the server should stop being busy and service our query appropriately
-                     */
-                    await HandleBusyServer(busyRetryCount++, cancellationToken);
-                }
-<<<<<<< HEAD
-                catch (LdapException le) {
+                yield return LdapResult<ISearchResultEntry>.Ok(entry);
+            }
+
+            var pageResponse = (PageResultResponseControl)queryResult.Response.Controls
+                .FirstOrDefault(x => x is PageResultResponseControl);
+
+            if (pageResponse == null || pageResponse.Cookie.Length == 0 || queryResult.Response.Entries.Count == 0) {
+                yield break;
+            }
+
+            pageControl.Cookie = pageResponse.Cookie;
+        }
+    }
+
+    private async
+        Task<(bool Success, SearchResponse Response, LdapConnectionWrapperNew ConnectionWrapper,
+            LdapResult<ISearchResultEntry> Error)> ExecutePagedQuery(
+            SearchRequest searchRequest,
+            LdapConnectionWrapperNew connectionWrapper,
+            LdapQueryParameters queryParameters,
+            string serverName,
+            CancellationToken cancellationToken) {
+        int queryRetryCount = 0, busyRetryCount = 0;
+
+        while (!cancellationToken.IsCancellationRequested) {
+            try {
+                _log.LogTrace("Sending paged ldap request - {Info}", queryParameters.GetQueryInfo());
+                var response = (SearchResponse)connectionWrapper.Connection.SendRequest(searchRequest);
+
+                if (response != null) {
+                    return (true, response, connectionWrapper, null);
+                }
+
+                if (queryRetryCount == MaxRetries) {
                     return (false, null, connectionWrapper, LdapResult<ISearchResultEntry>.Fail(
-                        $"PagedQuery - Caught unrecoverable ldap exception: {le.Message} (ServerMessage: {le.ServerErrorMessage}) (ErrorCode: {le.ErrorCode})",
-                        queryParameters));
-=======
+                        $"PagedQuery - Failed to get a response after {MaxRetries} attempts", queryParameters));
+                }
+
+                queryRetryCount++;
+            }
+            catch (LdapException le) when (le.ErrorCode == (int)LdapErrorCodes.ServerDown) {
+                /*
+                 * If we dont have a servername, we're not going to be able to re-establish a connection here. Page cookies are only valid for the server they were generated on. Bail out.
+                 */
+                if (serverName == null) {
+                    _log.LogError(
+                        "PagedQuery - Received server down exception without a known servername. Unable to generate new connection\n{Info}",
+                        queryParameters.GetQueryInfo());
+                    return (false, null, connectionWrapper, null);
+                }
 
                 var newConnection =
                     await HandleServerDown(queryParameters.DomainName, connectionWrapper, queryParameters.GlobalCatalog, nameof(ExecutePagedQuery), serverName);
                 if (newConnection.Success) {
                     connectionWrapper = newConnection.Wrapper;
->>>>>>> 7529bf3d
-                }
-                catch (Exception e) {
-                    return (false, null, connectionWrapper, LdapResult<ISearchResultEntry>.Fail(
-                        $"PagedQuery - Caught unrecoverable exception: {e.Message}",
-                        queryParameters));
-                }
-            }
-
-<<<<<<< HEAD
-            return (false, null, connectionWrapper,
-                LdapResult<ISearchResultEntry>.Fail("Operation cancelled", queryParameters));
-        }
-
-        private async Task<(bool Success, LdapConnectionWrapperNew Wrapper, LdapResult<ISearchResultEntry> Error)>
-            HandlePagedServerDown(
-                LdapQueryParameters queryParameters,
-                LdapConnectionWrapperNew connectionWrapper,
-                string serverName,
-                CancellationToken cancellationToken) {
-            /*
-             * Paged queries will not use the cached ldap connections, as the intention is to only have 1 or a couple of these queries running at once.
-             * The connection logic here is simplified accordingly
-             */
-            _connectionPool.ReleaseConnection(connectionWrapper, true);
-
-            for (var retryCount = 0; retryCount < MaxRetries; retryCount++) {
-                await Task.Delay(GetNextBackoff(retryCount), cancellationToken);
-                var (success, newConnectionWrapper, message) = await _connectionPool.GetLdapConnectionForServer(
-                    queryParameters.DomainName, serverName, queryParameters.GlobalCatalog);
-
-                if (success) {
-                    _log.LogDebug("PagedQuery - Recovered from ServerDown successfully");
-                    return (true, newConnectionWrapper, null);
-                }
-            }
-
-            _log.LogError("PagedQuery - Failed to get a new connection after ServerDown.\n{Info}",
-                queryParameters.GetQueryInfo());
-            return (false, null, null);
-        }
-
-        public bool ResolveIDAndType(SecurityIdentifier securityIdentifier, string objectDomain,
-            out TypedPrincipal resolvedPrincipal) {
-            return ResolveIDAndType(securityIdentifier.Value, objectDomain, out resolvedPrincipal);
-        }
-
-        public async Task<(bool Success, TypedPrincipal Principal)>
-            ResolveIDAndType(string identifier, string objectDomain) {
-            if (identifier.Contains("0ACNF")) {
-                return (false, null);
-            }
-
-            if (await GetWellKnownPrincipal(identifier, objectDomain) is (true, var principal)) {
-                return (true, principal);
-            }
-=======
+                }
+                else {
+                    return (false, null, connectionWrapper, newConnection.Error);
+                }
+            }
+            catch (LdapException le) when (le.ErrorCode == (int)ResultCode.Busy && busyRetryCount < MaxRetries) {
+                /*
+                 * If we get a busy error, we want to do an exponential backoff, but maintain the current connection
+                 * The expectation is that given enough time, the server should stop being busy and service our query appropriately
+                 */
+                await HandleBusyServer(busyRetryCount++, cancellationToken);
+            }
+            catch (LdapException le) {
+                return (false, null, connectionWrapper, LdapResult<ISearchResultEntry>.Fail(
+                    $"PagedQuery - Caught unrecoverable ldap exception: {le.Message} (ServerMessage: {le.ServerErrorMessage}) (ErrorCode: {le.ErrorCode})",
+                    queryParameters));
+            }
+            catch (Exception e) {
+                return (false, null, connectionWrapper, LdapResult<ISearchResultEntry>.Fail(
+                    $"PagedQuery - Caught unrecoverable exception: {e.Message}",
+                    queryParameters));
+            }
+        }
+
+        return (false, null, connectionWrapper,
+            LdapResult<ISearchResultEntry>.Fail("Operation cancelled", queryParameters));
+    }
+
     public bool ResolveIDAndType(SecurityIdentifier securityIdentifier, string objectDomain,
         out TypedPrincipal resolvedPrincipal) {
         return ResolveIDAndType(securityIdentifier.Value, objectDomain, out resolvedPrincipal);
     }
->>>>>>> 7529bf3d
-
-            var type = identifier.StartsWith("S-") ? LookupSidType(id, fallbackDomain) : LookupGuidType(id, fallbackDomain);
-            return new TypedPrincipal(id, type);
-        }
-
-        private async Task<(bool Success, Label type)> LookupSidType(string sid, string domain) {
-            if (Cache.GetIDType(sid, out var type)) {
-                return (true, type);
-            }
-
-            if (await GetDomainSidFromDomainName(domain) is (true, var domainSid)) {
-            }
-        }
-
-<<<<<<< HEAD
-        public async Task<(bool Success, TypedPrincipal wellKnownPrincipal)> GetWellKnownPrincipal(
-            string securityIdentifier, string objectDomain) {
-            if (!WellKnownPrincipal.GetWellKnownPrincipal(securityIdentifier, out var wellKnownPrincipal)) {
-                return (false, null);
-            }
-
-            var (newIdentifier, newDomain) = await GetWellKnownPrincipalObjectIdentifier(securityIdentifier, objectDomain);
-
-            wellKnownPrincipal.ObjectIdentifier = newIdentifier;
-            SeenWellKnownPrincipals.TryAdd(wellKnownPrincipal.ObjectIdentifier, new ResolvedWellKnownPrincipal {
-                DomainName = newDomain,
-                WkpId = securityIdentifier
-            });
-=======
+
+    public async Task<(bool Success, TypedPrincipal Principal)>
+        ResolveIDAndType(string identifier, string objectDomain) {
+        if (identifier.Contains("0ACNF")) {
+            return (false, null);
+        }
+
+        if (await GetWellKnownPrincipal(identifier, objectDomain) is (true, var principal)) {
+            return (true, principal);
+        }
+
         if (identifier.StartsWith("S-")) {
             var result = await LookupSidType(identifier, objectDomain);
             return (result.Success, new TypedPrincipal(identifier, result.Type));
@@ -625,107 +463,91 @@
 
         return await GetDomainSidFromDomainName(domain);
     }
->>>>>>> 7529bf3d
-
-            return (true, wellKnownPrincipal);
-        }
-
-        private async Task<(string ObjectID, string Domain)> GetWellKnownPrincipalObjectIdentifier(
-            string securityIdentifier, string domain) {
-            if (!WellKnownPrincipal.GetWellKnownPrincipal(securityIdentifier, out _))
-                return (securityIdentifier, string.Empty);
-
-            if (!securityIdentifier.Equals("S-1-5-9", StringComparison.OrdinalIgnoreCase)) {
-                var tempDomain = domain;
-                if (GetDomain(tempDomain, out var domainObject) && domainObject.Name != null) {
-                    tempDomain = domainObject.Name;
-                }
-
-                return ($"{tempDomain}-{securityIdentifier}".ToUpper(), tempDomain);
-            }
-
-            if (await GetForest(domain) is (true, var forest)) {
-                return ($"{forest}-{securityIdentifier}".ToUpper(), forest);
-            }
-
-            _log.LogWarning("Failed to get a forest name for domain {Domain}, unable to resolve enterprise DC sid", domain);
-            return ($"UNKNOWN-{securityIdentifier}", "UNKNOWN");
-        }
-
-        private async Task<(bool Success, string ForestName)> GetForest(string domain) {
-            if (DomainToForestCache.TryGetValue(domain, out var cachedForest)) {
-                return (true, cachedForest);
-            }
-
-            if (GetDomain(domain, out var domainObject)) {
-                var forestName = domainObject.Forest.Name.ToUpper();
-                DomainToForestCache.TryAdd(domain, forestName);
-                return (true, forestName);
-            }
-
-            var (success, forest) = await GetForestFromLdap(domain);
-            if (success) {
-                DomainToForestCache.TryAdd(domain, forest);
-                return (true, forest);
-            }
-
+
+    public async Task<(bool Success, TypedPrincipal wellKnownPrincipal)> GetWellKnownPrincipal(
+        string securityIdentifier, string objectDomain) {
+        if (!WellKnownPrincipal.GetWellKnownPrincipal(securityIdentifier, out var wellKnownPrincipal)) {
             return (false, null);
         }
 
-        private async Task<(bool Success, string ForestName)> GetForestFromLdap(string domain) {
-            var queryParameters = new LdapQueryParameters {
-                Attributes = new[] { LDAPProperties.RootDomainNamingContext },
-                SearchScope = SearchScope.Base,
-                DomainName = domain,
-                LDAPFilter = new LDAPFilter().AddAllObjects().GetFilter(),
-            };
-
-            var result = await Query(queryParameters).FirstAsync();
-            if (result.IsSuccess) {
-                var rdn = result.Value.GetProperty(LDAPProperties.RootDomainNamingContext);
-                if (!string.IsNullOrEmpty(rdn)) {
-                    return (true, Helpers.DistinguishedNameToDomain(rdn).ToUpper());
-                }
-            }
-
-            return (false, null);
-        }
-
-        private static TimeSpan GetNextBackoff(int retryCount) {
-            return TimeSpan.FromSeconds(Math.Min(
-                MinBackoffDelay.TotalSeconds * Math.Pow(BackoffDelayMultiplier, retryCount),
-                MaxBackoffDelay.TotalSeconds));
-        }
-
-        private bool CreateSearchRequest(LdapQueryParameters queryParameters,
-            ref LdapConnectionWrapperNew connectionWrapper, out SearchRequest searchRequest) {
-            string basePath;
-            if (!string.IsNullOrWhiteSpace(queryParameters.SearchBase)) {
-                basePath = queryParameters.SearchBase;
-            }
-            else if (!connectionWrapper.GetSearchBase(queryParameters.NamingContext, out basePath)) {
-                string tempPath;
-                if (CallDsGetDcName(queryParameters.DomainName, out var info) && info != null) {
-                    tempPath = Helpers.DomainNameToDistinguishedName(info.Value.DomainName);
-                    connectionWrapper.SaveContext(queryParameters.NamingContext, basePath);
-                }
-                else if (GetDomain(queryParameters.DomainName, out var domainObject)) {
-                    tempPath = Helpers.DomainNameToDistinguishedName(domainObject.Name);
-                }
-                else {
-                    searchRequest = null;
-                    return false;
-                }
-
-                basePath = queryParameters.NamingContext switch {
-                    NamingContext.Configuration => $"CN=Configuration,{tempPath}",
-                    NamingContext.Schema => $"CN=Schema,CN=Configuration,{tempPath}",
-                    NamingContext.Default => tempPath,
-                    _ => throw new ArgumentOutOfRangeException()
-                };
-
-<<<<<<< HEAD
-=======
+        var (newIdentifier, newDomain) = await GetWellKnownPrincipalObjectIdentifier(securityIdentifier, objectDomain);
+
+        wellKnownPrincipal.ObjectIdentifier = newIdentifier;
+        SeenWellKnownPrincipals.TryAdd(wellKnownPrincipal.ObjectIdentifier, new ResolvedWellKnownPrincipal {
+            DomainName = newDomain,
+            WkpId = securityIdentifier
+        });
+
+        return (true, wellKnownPrincipal);
+    }
+
+    private async Task<(string ObjectID, string Domain)> GetWellKnownPrincipalObjectIdentifier(
+        string securityIdentifier, string domain) {
+        if (!WellKnownPrincipal.GetWellKnownPrincipal(securityIdentifier, out _))
+            return (securityIdentifier, string.Empty);
+
+        if (!securityIdentifier.Equals("S-1-5-9", StringComparison.OrdinalIgnoreCase)) {
+            var tempDomain = domain;
+            if (GetDomain(tempDomain, out var domainObject) && domainObject.Name != null) {
+                tempDomain = domainObject.Name;
+            }
+
+            return ($"{tempDomain}-{securityIdentifier}".ToUpper(), tempDomain);
+        }
+
+        if (await GetForest(domain) is (true, var forest)) {
+            return ($"{forest}-{securityIdentifier}".ToUpper(), forest);
+        }
+
+        _log.LogWarning("Failed to get a forest name for domain {Domain}, unable to resolve enterprise DC sid", domain);
+        return ($"UNKNOWN-{securityIdentifier}", "UNKNOWN");
+    }
+
+    private async Task<(bool Success, string ForestName)> GetForest(string domain) {
+        if (DomainToForestCache.TryGetValue(domain, out var cachedForest)) {
+            return (true, cachedForest);
+        }
+
+        if (GetDomain(domain, out var domainObject)) {
+            var forestName = domainObject.Forest.Name.ToUpper();
+            DomainToForestCache.TryAdd(domain, forestName);
+            return (true, forestName);
+        }
+
+        var (success, forest) = await GetForestFromLdap(domain);
+        if (success) {
+            DomainToForestCache.TryAdd(domain, forest);
+            return (true, forest);
+        }
+
+        return (false, null);
+    }
+
+    private async Task<(bool Success, string ForestName)> GetForestFromLdap(string domain) {
+        var queryParameters = new LdapQueryParameters {
+            Attributes = new[] { LDAPProperties.RootDomainNamingContext },
+            SearchScope = SearchScope.Base,
+            DomainName = domain,
+            LDAPFilter = new LDAPFilter().AddAllObjects().GetFilter(),
+        };
+
+        var result = await Query(queryParameters).FirstAsync();
+        if (result.IsSuccess) {
+            var rdn = result.Value.GetProperty(LDAPProperties.RootDomainNamingContext);
+            if (!string.IsNullOrEmpty(rdn)) {
+                return (true, Helpers.DistinguishedNameToDomain(rdn).ToUpper());
+            }
+        }
+
+        return (false, null);
+    }
+
+    private static TimeSpan GetNextBackoff(int retryCount) {
+        return TimeSpan.FromSeconds(Math.Min(
+            MinBackoffDelay.TotalSeconds * Math.Pow(BackoffDelayMultiplier, retryCount),
+            MaxBackoffDelay.TotalSeconds));
+    }
+
     private bool CreateSearchRequest(LdapQueryParameters queryParameters,
         LdapConnectionWrapperNew connectionWrapper, out SearchRequest searchRequest) {
         string basePath;
@@ -736,115 +558,89 @@
             string tempPath;
             if (CallDsGetDcName(queryParameters.DomainName, out var info) && info != null) {
                 tempPath = Helpers.DomainNameToDistinguishedName(info.Value.DomainName);
->>>>>>> 7529bf3d
                 connectionWrapper.SaveContext(queryParameters.NamingContext, basePath);
             }
-
-            searchRequest = new SearchRequest(basePath, queryParameters.LDAPFilter, queryParameters.SearchScope,
-                queryParameters.Attributes);
-            searchRequest.Controls.Add(new SearchOptionsControl(SearchOption.DomainScope));
-            if (queryParameters.IncludeDeleted) {
-                searchRequest.Controls.Add(new ShowDeletedControl());
-            }
-
-            if (queryParameters.IncludeSecurityDescriptor) {
-                searchRequest.Controls.Add(new SecurityDescriptorFlagControl {
-                    SecurityMasks = SecurityMasks.Dacl | SecurityMasks.Owner
-                });
-            }
-
-            return true;
-        }
-
-
-        private bool CallDsGetDcName(string domainName, out NetAPIStructs.DomainControllerInfo? info) {
-            if (_dcInfoCache.TryGetValue(domainName.ToUpper().Trim(), out info)) return info != null;
-
-            var apiResult = _nativeMethods.CallDsGetDcName(null, domainName,
-                (uint)(NetAPIEnums.DSGETDCNAME_FLAGS.DS_FORCE_REDISCOVERY |
-                       NetAPIEnums.DSGETDCNAME_FLAGS.DS_RETURN_DNS_NAME |
-                       NetAPIEnums.DSGETDCNAME_FLAGS.DS_DIRECTORY_SERVICE_REQUIRED));
-
-<<<<<<< HEAD
-            if (apiResult.IsFailed) {
-                _dcInfoCache.TryAdd(domainName.ToUpper().Trim(), null);
+            else if (GetDomain(queryParameters.DomainName, out var domainObject)) {
+                tempPath = Helpers.DomainNameToDistinguishedName(domainObject.Name);
+            }
+            else {
+                searchRequest = null;
                 return false;
             }
 
-            info = apiResult.Value;
-            return true;
-        }
-=======
+            basePath = queryParameters.NamingContext switch {
+                NamingContext.Configuration => $"CN=Configuration,{tempPath}",
+                NamingContext.Schema => $"CN=Schema,CN=Configuration,{tempPath}",
+                NamingContext.Default => tempPath,
+                _ => throw new ArgumentOutOfRangeException()
+            };
+
+            connectionWrapper.SaveContext(queryParameters.NamingContext, basePath);
+        }
+
+        searchRequest = new SearchRequest(basePath, queryParameters.LDAPFilter, queryParameters.SearchScope,
+            queryParameters.Attributes);
+        searchRequest.Controls.Add(new SearchOptionsControl(SearchOption.DomainScope));
+        if (queryParameters.IncludeDeleted) {
+            searchRequest.Controls.Add(new ShowDeletedControl());
+        }
+
+        if (queryParameters.IncludeSecurityDescriptor) {
+            searchRequest.Controls.Add(new SecurityDescriptorFlagControl {
+                SecurityMasks = SecurityMasks.Dacl | SecurityMasks.Owner
+            });
+        }
+
+        return true;
+    }
+
     private bool CallDsGetDcName(string domainName, out NetAPIStructs.DomainControllerInfo? info) {
         if (_dcInfoCache.TryGetValue(domainName.ToUpper().Trim(), out info)) return info != null;
->>>>>>> 7529bf3d
-
-        private async Task<LdapQuerySetupResult> SetupLdapQuery(LdapQueryParameters queryParameters) {
-            var result = new LdapQuerySetupResult();
-            var (success, connectionWrapper, message) =
-                await _connectionPool.GetLdapConnection(queryParameters.DomainName, queryParameters.GlobalCatalog);
-            if (!success) {
-                result.Success = false;
-                result.Message = $"Unable to create a connection: {message}";
-                return result;
-            }
-
-            //This should never happen as far as I know, so just checking for safety
-            if (connectionWrapper.Connection == null) {
-                result.Success = false;
-                result.Message = $"Connection object is null";
-                return result;
-            }
-
-            if (!CreateSearchRequest(queryParameters, ref connectionWrapper, out var searchRequest)) {
-                result.Success = false;
-                result.Message = "Failed to create search request";
-                return result;
-            }
-
-            result.Server = connectionWrapper.GetServer();
-            result.Success = true;
-            result.SearchRequest = searchRequest;
-            result.ConnectionWrapper = connectionWrapper;
+
+        var apiResult = _nativeMethods.CallDsGetDcName(null, domainName,
+            (uint)(NetAPIEnums.DSGETDCNAME_FLAGS.DS_FORCE_REDISCOVERY |
+                   NetAPIEnums.DSGETDCNAME_FLAGS.DS_RETURN_DNS_NAME |
+                   NetAPIEnums.DSGETDCNAME_FLAGS.DS_DIRECTORY_SERVICE_REQUIRED));
+
+        if (apiResult.IsFailed) {
+            _dcInfoCache.TryAdd(domainName.ToUpper().Trim(), null);
+            return false;
+        }
+
+        info = apiResult.Value;
+        return true;
+    }
+
+    private async Task<LdapQuerySetupResult> SetupLdapQuery(LdapQueryParameters queryParameters) {
+        var result = new LdapQuerySetupResult();
+        var (success, connectionWrapper, message) =
+            await _connectionPool.GetLdapConnection(queryParameters.DomainName, queryParameters.GlobalCatalog);
+        if (!success) {
+            result.Success = false;
+            result.Message = $"Unable to create a connection: {message}";
             return result;
         }
 
-        public static SearchRequest CreateSearchRequest(string distinguishedName, string ldapFilter,
-            SearchScope searchScope,
-            string[] attributes) {
-            var searchRequest = new SearchRequest(distinguishedName, ldapFilter,
-                searchScope, attributes);
-            searchRequest.Controls.Add(new SearchOptionsControl(SearchOption.DomainScope));
-            return searchRequest;
-        }
-
-<<<<<<< HEAD
-        public async Task<(bool Success, string DomainName)> GetDomainNameFromSid(string sid) {
-            string domainSid;
-            try {
-                domainSid = new SecurityIdentifier(sid).AccountDomainSid?.Value.ToUpper();
-            }
-            catch {
-                var match = SidRegex.Match(sid);
-                domainSid = match.Success ? match.Groups[1].Value : null;
-            }
-=======
+        //This should never happen as far as I know, so just checking for safety
+        if (connectionWrapper.Connection == null) {
+            result.Success = false;
+            result.Message = $"Connection object is null";
+            return result;
+        }
+
         if (!CreateSearchRequest(queryParameters, connectionWrapper, out var searchRequest)) {
             result.Success = false;
             result.Message = "Failed to create search request";
             return result;
         }
->>>>>>> 7529bf3d
-
-            if (domainSid == null) {
-                return (false, "");
-            }
-
-<<<<<<< HEAD
-            if (Cache.GetDomainSidMapping(domainSid, out var domain)) {
-                return (true, domain);
-            }
-=======
+
+        result.Server = connectionWrapper.GetServer();
+        result.Success = true;
+        result.SearchRequest = searchRequest;
+        result.ConnectionWrapper = connectionWrapper;
+        return result;
+    }
+
     private SearchRequest CreateSearchRequest(string distinguishedName, string ldapFilter,
         SearchScope searchScope,
         string[] attributes) {
@@ -853,128 +649,102 @@
         searchRequest.Controls.Add(new SearchOptionsControl(SearchOption.DomainScope));
         return searchRequest;
     }
->>>>>>> 7529bf3d
-
-            try {
-                var entry = new DirectoryEntry($"LDAP://<SID={domainSid}>");
-                entry.RefreshCache(new[] { LDAPProperties.DistinguishedName });
-                var dn = entry.GetProperty(LDAPProperties.DistinguishedName);
-                if (!string.IsNullOrEmpty(dn)) {
-                    Cache.AddDomainSidMapping(domainSid, Helpers.DistinguishedNameToDomain(dn));
-                    return (true, Helpers.DistinguishedNameToDomain(dn));
-                }
-            }
-            catch {
-                //pass
-            }
-
-            if (await ConvertDomainSidToDomainNameFromLdap(sid) is (true, var domainName)) {
-                Cache.AddDomainSidMapping(domainSid, domainName);
-                return (true, domainName);
-            }
-
+
+    public async Task<(bool Success, string DomainName)> GetDomainNameFromSid(string sid) {
+        string domainSid;
+        try {
+            domainSid = new SecurityIdentifier(sid).AccountDomainSid?.Value.ToUpper();
+        }
+        catch {
+            var match = SidRegex.Match(sid);
+            domainSid = match.Success ? match.Groups[1].Value : null;
+        }
+
+        if (domainSid == null) {
+            return (false, "");
+        }
+
+        if (Cache.GetDomainSidMapping(domainSid, out var domain)) {
+            return (true, domain);
+        }
+
+        try {
+            var entry = new DirectoryEntry($"LDAP://<SID={domainSid}>");
+            entry.RefreshCache(new[] { LDAPProperties.DistinguishedName });
+            var dn = entry.GetProperty(LDAPProperties.DistinguishedName);
+            if (!string.IsNullOrEmpty(dn)) {
+                Cache.AddDomainSidMapping(domainSid, Helpers.DistinguishedNameToDomain(dn));
+                return (true, Helpers.DistinguishedNameToDomain(dn));
+            }
+        }
+        catch {
+            //pass
+        }
+
+        if (await ConvertDomainSidToDomainNameFromLdap(sid) is (true, var domainName)) {
+            Cache.AddDomainSidMapping(domainSid, domainName);
+            return (true, domainName);
+        }
+
+        return (false, string.Empty);
+    }
+
+    private async Task<(bool Success, string DomainName)> ConvertDomainSidToDomainNameFromLdap(string domainSid) {
+        if (!GetDomain(out var domain) || domain?.Name == null) {
             return (false, string.Empty);
         }
 
-        private async Task<(bool Success, string DomainName)> ConvertDomainSidToDomainNameFromLdap(string domainSid) {
-            if (!GetDomain(out var domain) || domain?.Name == null) {
-                return (false, string.Empty);
-            }
-
-            var result = await Query(new LdapQueryParameters {
-                DomainName = domain.Name,
-                Attributes = new[] { LDAPProperties.DistinguishedName },
-                GlobalCatalog = true,
-                LDAPFilter = new LDAPFilter().AddDomains(CommonFilters.SpecificSID(domainSid)).GetFilter()
-            }).FirstAsync();
-
-            if (result.IsSuccess) {
-                return (true, Helpers.DistinguishedNameToDomain(result.Value.DistinguishedName));
-            }
-
-            result = await Query(new LdapQueryParameters {
-                DomainName = domain.Name,
-                Attributes = new[] { LDAPProperties.DistinguishedName },
-                GlobalCatalog = true,
-                LDAPFilter = new LDAPFilter().AddFilter("(objectclass=trusteddomain)", true)
-                    .AddFilter($"(securityidentifier={Helpers.ConvertSidToHexSid(domainSid)})", true).GetFilter()
-            }).FirstAsync();
-
-            if (result.IsSuccess) {
-                return (true, Helpers.DistinguishedNameToDomain(result.Value.DistinguishedName));
-            }
-
-            result = await Query(new LdapQueryParameters {
-                DomainName = domain.Name,
-                Attributes = new[] { LDAPProperties.DistinguishedName },
-                LDAPFilter = new LDAPFilter().AddFilter("(objectclass=domaindns)", true)
-                    .AddFilter(CommonFilters.SpecificSID(domainSid), true).GetFilter()
-            }).FirstAsync();
-
-            if (result.IsSuccess) {
-                return (true, Helpers.DistinguishedNameToDomain(result.Value.DistinguishedName));
-            }
-
-            return (false, string.Empty);
-        }
-
-        public async Task<(bool Success, string DomainSid)> GetDomainSidFromDomainName(string domainName) {
-            if (Cache.GetDomainSidMapping(domainName, out var cachedSid))
-                return (true, cachedSid);
-
-            var (success, sid) = await TryGetSid(domainName);
-
-            if (success) {
-                Cache.AddDomainSidMapping(domainName, sid);
-                return (true, sid);
-            }
-
-            return (false, string.Empty);
-        }
-
-        private async Task<(bool Success, string Sid)> TryGetSid(string domainName) {
-            var methods = new Func<string, Task<(bool, string)>>[] {
-                TryGetSidFromDirectoryEntry,
-                TryGetSidFromDomainObject,
-                TryGetSidFromNTAccount,
-                TryGetSidFromLdapQuery
-            };
-
-            foreach (var method in methods) {
-                var (success, sid) = await method(domainName);
-                if (success)
-                    return (true, sid);
-            }
-
-            return (false, string.Empty);
-        }
-
-        private Task<(bool, string)> TryGetSidFromDirectoryEntry(string domainName) {
-            try {
-                var entry = new DirectoryEntry($"LDAP://{domainName}");
-                entry.RefreshCache(new[] { "objectSid" });
-                var sid = entry.GetSid();
-                return Task.FromResult((sid != null, sid));
-            }
-            catch {
-                return Task.FromResult((false, (string)null));
-            }
-        }
-
-        private Task<(bool, string)> TryGetSidFromDomainObject(string domainName) {
-            if (!GetDomain(domainName, out var domainObject))
-                return Task.FromResult((false, (string)null));
-
-<<<<<<< HEAD
-            try {
-                var sid = domainObject.GetDirectoryEntry().GetSid();
-                return Task.FromResult((sid != null, sid));
-            }
-            catch {
-                return Task.FromResult((false, (string)null));
-            }
-        }
-=======
+        var result = await Query(new LdapQueryParameters {
+            DomainName = domain.Name,
+            Attributes = new[] { LDAPProperties.DistinguishedName },
+            GlobalCatalog = true,
+            LDAPFilter = new LDAPFilter().AddDomains(CommonFilters.SpecificSID(domainSid)).GetFilter()
+        }).FirstAsync();
+
+        if (result.IsSuccess) {
+            return (true, Helpers.DistinguishedNameToDomain(result.Value.DistinguishedName));
+        }
+
+        result = await Query(new LdapQueryParameters {
+            DomainName = domain.Name,
+            Attributes = new[] { LDAPProperties.DistinguishedName },
+            GlobalCatalog = true,
+            LDAPFilter = new LDAPFilter().AddFilter("(objectclass=trusteddomain)", true)
+                .AddFilter($"(securityidentifier={Helpers.ConvertSidToHexSid(domainSid)})", true).GetFilter()
+        }).FirstAsync();
+
+        if (result.IsSuccess) {
+            return (true, Helpers.DistinguishedNameToDomain(result.Value.DistinguishedName));
+        }
+
+        result = await Query(new LdapQueryParameters {
+            DomainName = domain.Name,
+            Attributes = new[] { LDAPProperties.DistinguishedName },
+            LDAPFilter = new LDAPFilter().AddFilter("(objectclass=domaindns)", true)
+                .AddFilter(CommonFilters.SpecificSID(domainSid), true).GetFilter()
+        }).FirstAsync();
+
+        if (result.IsSuccess) {
+            return (true, Helpers.DistinguishedNameToDomain(result.Value.DistinguishedName));
+        }
+
+        return (false, string.Empty);
+    }
+
+    public async Task<(bool Success, string DomainSid)> GetDomainSidFromDomainName(string domainName) {
+        if (Cache.GetDomainSidMapping(domainName, out var cachedSid))
+            return (true, cachedSid);
+
+        var (success, sid) = await TryGetSid(domainName);
+
+        if (success) {
+            Cache.AddDomainSidMapping(domainName, sid);
+            return (true, sid);
+        }
+
+        return (false, string.Empty);
+    }
+
     private async Task<(bool Success, string Sid)> TryGetSid(string domainName) {
         if (TryGetSidFromDirectoryEntry(domainName) is (true, var sid))
             return (true, sid);
@@ -984,23 +754,10 @@
             return (true, sid3);
         else if (await TryGetSidFromLdapQuery(domainName) is (true, var sid4))
             return (true, sid4);
->>>>>>> 7529bf3d
-
-        private Task<(bool, string)> TryGetSidFromNTAccount(string domainName) {
-            foreach (var name in _translateNames) {
-                try {
-                    var account = new NTAccount(domainName, name);
-                    var sid = (SecurityIdentifier)account.Translate(typeof(SecurityIdentifier));
-                    return Task.FromResult((true, sid.AccountDomainSid.ToString()));
-                }
-                catch {
-                    // Continue to next name if this one fails
-                }
-            }
-
-<<<<<<< HEAD
-            return Task.FromResult((false, (string)null));
-=======
+
+        return (false, string.Empty);
+    }
+
     private (bool, string) TryGetSidFromDirectoryEntry(string domainName) {
         try {
             var entry = new DirectoryEntry($"LDAP://{domainName}");
@@ -1010,27 +767,9 @@
         }
         catch {
             return (false, (string)null);
->>>>>>> 7529bf3d
-        }
-
-<<<<<<< HEAD
-        private async Task<(bool, string)> TryGetSidFromLdapQuery(string domainName) {
-            var result = await Query(new LdapQueryParameters {
-                DomainName = domainName,
-                Attributes = new[] { LDAPProperties.ObjectSID },
-                LDAPFilter = new LDAPFilter().AddFilter(CommonFilters.DomainControllers, true).GetFilter()
-            }).FirstAsync();
-
-            if (result.Success) {
-                var sid = result.Value.GetSid();
-                if (!string.IsNullOrEmpty(sid)) {
-                    var domainSid = new SecurityIdentifier(sid).AccountDomainSid.Value;
-                    return (true, domainSid);
-                }
-            }
-
-            return (false, string.Empty);
-=======
+        }
+    }
+
     private (bool, string) TryGetSidFromDomainObject(string domainName) {
         if (!GetDomain(domainName, out var domainObject))
             return (false, (string)null);
@@ -1041,57 +780,21 @@
         }
         catch {
             return (false, (string)null);
->>>>>>> 7529bf3d
-        }
-
-<<<<<<< HEAD
-        /// <summary>
-        ///     Attempts to get the Domain object representing the target domain. If null is specified for the domain name, gets
-        ///     the user's current domain
-        /// </summary>
-        /// <param name="domain"></param>
-        /// <param name="domainName"></param>
-        /// <returns></returns>
-        public bool GetDomain(string domainName, out Domain domain) {
-            var cacheKey = domainName ?? _nullCacheKey;
-            if (DomainCache.TryGetValue(cacheKey, out domain)) return true;
-
-            try {
-                DirectoryContext context;
-                if (_ldapConfig.Username != null)
-                    context = domainName != null
-                        ? new DirectoryContext(DirectoryContextType.Domain, domainName, _ldapConfig.Username,
-                            _ldapConfig.Password)
-                        : new DirectoryContext(DirectoryContextType.Domain, _ldapConfig.Username,
-                            _ldapConfig.Password);
-                else
-                    context = domainName != null
-                        ? new DirectoryContext(DirectoryContextType.Domain, domainName)
-                        : new DirectoryContext(DirectoryContextType.Domain);
-
-                domain = Domain.GetDomain(context);
-                if (domain == null) return false;
-                DomainCache.TryAdd(cacheKey, domain);
-                return true;
-=======
+        }
+    }
+
     private (bool, string) TryGetSidFromNTAccount(string domainName) {
         foreach (var name in _translateNames) {
             try {
                 var account = new NTAccount(domainName, name);
                 var sid = (SecurityIdentifier)account.Translate(typeof(SecurityIdentifier));
                 return (true, sid.AccountDomainSid.ToString());
->>>>>>> 7529bf3d
-            }
-            catch (Exception e) {
-                _log.LogDebug(e, "GetDomain call failed for domain name {Name}", domainName);
-                return false;
-            }
-        }
-
-<<<<<<< HEAD
-        public static bool GetDomain(string domainName, LDAPConfig ldapConfig, out Domain domain) {
-            if (DomainCache.TryGetValue(domainName, out domain)) return true;
-=======
+            }
+            catch {
+                // Continue to next name if this one fails
+            }
+        }
+
         return (false, (string)null);
     }
 
@@ -1101,65 +804,105 @@
             Attributes = new[] { LDAPProperties.ObjectSID },
             LDAPFilter = new LDAPFilter().AddFilter(CommonFilters.DomainControllers, true).GetFilter()
         }).FirstAsync();
->>>>>>> 7529bf3d
-
-            try {
-                DirectoryContext context;
-                if (ldapConfig.Username != null)
-                    context = domainName != null
-                        ? new DirectoryContext(DirectoryContextType.Domain, domainName, ldapConfig.Username,
-                            ldapConfig.Password)
-                        : new DirectoryContext(DirectoryContextType.Domain, ldapConfig.Username,
-                            ldapConfig.Password);
-                else
-                    context = domainName != null
-                        ? new DirectoryContext(DirectoryContextType.Domain, domainName)
-                        : new DirectoryContext(DirectoryContextType.Domain);
-
-                domain = Domain.GetDomain(context);
-                if (domain == null) return false;
-                DomainCache.TryAdd(domainName, domain);
-                return true;
-            }
-            catch (Exception e) {
-                return false;
-            }
-        }
-
-        /// <summary>
-        ///     Attempts to get the Domain object representing the target domain. If null is specified for the domain name, gets
-        ///     the user's current domain
-        /// </summary>
-        /// <param name="domain"></param>
-        /// <param name="domainName"></param>
-        /// <returns></returns>
-        public bool GetDomain(out Domain domain) {
-            var cacheKey = _nullCacheKey;
-            if (DomainCache.TryGetValue(cacheKey, out domain)) return true;
-
-            try {
-                var context = _ldapConfig.Username != null
-                    ? new DirectoryContext(DirectoryContextType.Domain, _ldapConfig.Username,
+
+        if (result.Success) {
+            var sid = result.Value.GetSid();
+            if (!string.IsNullOrEmpty(sid)) {
+                var domainSid = new SecurityIdentifier(sid).AccountDomainSid.Value;
+                return (true, domainSid);
+            }
+        }
+
+        return (false, string.Empty);
+    }
+
+    /// <summary>
+    ///     Attempts to get the Domain object representing the target domain. If null is specified for the domain name, gets
+    ///     the user's current domain
+    /// </summary>
+    /// <param name="domain"></param>
+    /// <param name="domainName"></param>
+    /// <returns></returns>
+    public bool GetDomain(string domainName, out Domain domain) {
+        var cacheKey = domainName ?? _nullCacheKey;
+        if (DomainCache.TryGetValue(cacheKey, out domain)) return true;
+
+        try {
+            DirectoryContext context;
+            if (_ldapConfig.Username != null)
+                context = domainName != null
+                    ? new DirectoryContext(DirectoryContextType.Domain, domainName, _ldapConfig.Username,
                         _ldapConfig.Password)
+                    : new DirectoryContext(DirectoryContextType.Domain, _ldapConfig.Username,
+                        _ldapConfig.Password);
+            else
+                context = domainName != null
+                    ? new DirectoryContext(DirectoryContextType.Domain, domainName)
                     : new DirectoryContext(DirectoryContextType.Domain);
 
-                domain = Domain.GetDomain(context);
-                DomainCache.TryAdd(cacheKey, domain);
-                return true;
-            }
-            catch (Exception e) {
-                _log.LogDebug(e, "GetDomain call failed for blank domain");
-                return false;
-            }
-        }
-
-        private struct LdapFailure {
-            public LdapFailureReason FailureReason { get; set; }
-            public string Message { get; set; }
-        }
-    }
-<<<<<<< HEAD
-=======
+            domain = Domain.GetDomain(context);
+            if (domain == null) return false;
+            DomainCache.TryAdd(cacheKey, domain);
+            return true;
+        }
+        catch (Exception e) {
+            _log.LogDebug(e, "GetDomain call failed for domain name {Name}", domainName);
+            return false;
+        }
+    }
+
+    public static bool GetDomain(string domainName, LDAPConfig ldapConfig, out Domain domain) {
+        if (DomainCache.TryGetValue(domainName, out domain)) return true;
+
+        try {
+            DirectoryContext context;
+            if (ldapConfig.Username != null)
+                context = domainName != null
+                    ? new DirectoryContext(DirectoryContextType.Domain, domainName, ldapConfig.Username,
+                        ldapConfig.Password)
+                    : new DirectoryContext(DirectoryContextType.Domain, ldapConfig.Username,
+                        ldapConfig.Password);
+            else
+                context = domainName != null
+                    ? new DirectoryContext(DirectoryContextType.Domain, domainName)
+                    : new DirectoryContext(DirectoryContextType.Domain);
+
+            domain = Domain.GetDomain(context);
+            if (domain == null) return false;
+            DomainCache.TryAdd(domainName, domain);
+            return true;
+        }
+        catch (Exception e) {
+            return false;
+        }
+    }
+
+    /// <summary>
+    ///     Attempts to get the Domain object representing the target domain. If null is specified for the domain name, gets
+    ///     the user's current domain
+    /// </summary>
+    /// <param name="domain"></param>
+    /// <param name="domainName"></param>
+    /// <returns></returns>
+    public bool GetDomain(out Domain domain) {
+        var cacheKey = _nullCacheKey;
+        if (DomainCache.TryGetValue(cacheKey, out domain)) return true;
+
+        try {
+            var context = _ldapConfig.Username != null
+                ? new DirectoryContext(DirectoryContextType.Domain, _ldapConfig.Username,
+                    _ldapConfig.Password)
+                : new DirectoryContext(DirectoryContextType.Domain);
+
+            domain = Domain.GetDomain(context);
+            DomainCache.TryAdd(cacheKey, domain);
+            return true;
+        }
+        catch (Exception e) {
+            _log.LogDebug(e, "GetDomain call failed for blank domain");
+            return false;
+        }
+    }
 
     public async Task<(bool Success, TypedPrincipal Principal)> ResolveAccountName(string name, string domain) {
         if (string.IsNullOrWhiteSpace(name)) {
@@ -1453,5 +1196,4 @@
 
         return (false, null);
     }
->>>>>>> 7529bf3d
 }