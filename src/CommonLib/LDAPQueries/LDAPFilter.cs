﻿using System.Collections.Generic;
using System.Linq;

namespace SharpHoundCommonLib.LDAPQueries
{
    /// <summary>
    ///     A class used to more easily build LDAP filters based on the common filters used by SharpHound
    /// </summary>
    public class LDAPFilter
    {
        private readonly List<string> _filterParts = new();
        private readonly List<string> _mandatory = new();

        /// <summary>
        ///     Pre-filters conditions passed into filters. Will fix filters that are missing parentheses naively
        /// </summary>
        /// <param name="conditions"></param>
        /// <returns></returns>
        private static string[] CheckConditions(IEnumerable<string> conditions)
        {
            return conditions.Select(FixFilter).ToArray();
        }

        private static string FixFilter(string filter)
        {
            if (!filter.StartsWith("(")) filter = $"({filter}";

            if (!filter.EndsWith(")")) filter = $"{filter})";

            return filter;
        }

        /// <summary>
        ///     Takes a base filter and appends any number of LDAP conditionals in a LDAP "And" statement.
        ///     Returns the base filter if no extra conditions are specified
        /// </summary>
        /// <param name="baseFilter"></param>
        /// <param name="conditions"></param>
        /// <returns></returns>
        private static string BuildString(string baseFilter, params string[] conditions)
        {
            if (conditions.Length == 0) return baseFilter;

            return $"(&{baseFilter}{string.Join("", CheckConditions(conditions))})";
        }

        /// <summary>
        ///     Add a wildcard filter will match all object types
        /// </summary>
        /// <param name="conditions"></param>
        /// <returns></returns>
        public LDAPFilter AddAllObjects(params string[] conditions)
        {
            _filterParts.Add(BuildString("(objectclass=*)", conditions));

            return this;
        }

        /// <summary>
        ///     Add a filter that will match User objects
        /// </summary>
        /// <param name="conditions"></param>
        /// <returns></returns>
        public LDAPFilter AddUsers(params string[] conditions)
        {
            _filterParts.Add(BuildString("(samaccounttype=805306368)", conditions));

            return this;
        }

        /// <summary>
        ///     Add a filter that will match Group objects
        /// </summary>
        /// <param name="conditions"></param>
        /// <returns></returns>
        public LDAPFilter AddGroups(params string[] conditions)
        {
            _filterParts.Add(BuildString(
                "(|(samaccounttype=268435456)(samaccounttype=268435457)(samaccounttype=536870912)(samaccounttype=536870913))",
                conditions));

            return this;
        }

        /// <summary>
        ///     Add a filter that will include any object with a primary group
        /// </summary>
        /// <param name="conditions"></param>
        /// <returns></returns>
        public LDAPFilter AddPrimaryGroups(params string[] conditions)
        {
            _filterParts.Add(BuildString("(primarygroupid=*)", conditions));

            return this;
        }

        /// <summary>
        ///     Add a filter that will include GPO objects
        /// </summary>
        /// <param name="conditions"></param>
        /// <returns></returns>
        public LDAPFilter AddGPOs(params string[] conditions)
        {
            _filterParts.Add(BuildString("(&(objectcategory=groupPolicyContainer)(flags=*))", conditions));

            return this;
        }

        /// <summary>
        ///     Add a filter that will include OU objects
        /// </summary>
        /// <param name="conditions"></param>
        /// <returns></returns>
        public LDAPFilter AddOUs(params string[] conditions)
        {
            _filterParts.Add(BuildString("(objectcategory=organizationalUnit)", conditions));

            return this;
        }

        /// <summary>
        ///     Add a filter that will include Domain objects
        /// </summary>
        /// <param name="conditions"></param>
        /// <returns></returns>
        public LDAPFilter AddDomains(params string[] conditions)
        {
            _filterParts.Add(BuildString("(objectclass=domain)", conditions));

            return this;
        }

        /// <summary>
        ///     Add a filter that will include Container objects
        /// </summary>
        /// <param name="conditions"></param>
        /// <returns></returns>
        public LDAPFilter AddContainers(params string[] conditions)
        {
            _filterParts.Add(BuildString("(objectClass=container)", conditions));

            return this;
        }

        /// <summary>
        ///     Add a filter that will include Computer objects
        ///
        ///     Note that gMSAs and sMSAs have this samaccounttype as well
        /// </summary>
        /// <param name="conditions"></param>
        /// <returns></returns>
        public LDAPFilter AddComputers(params string[] conditions)
        {
            _filterParts.Add(BuildString("(samaccounttype=805306369)", conditions));
            return this;
        }

        /// <summary>
<<<<<<< HEAD
        ///     Add a filter that will include PKI Certificates
        /// </summary>
        /// <param name="conditions"></param>
        /// <returns></returns>
        public LDAPFilter AddCertificates(params string[] conditions)
=======
        ///     Add a filter that will include PKI Certificate templates
        /// </summary>
        /// <param name="conditions"></param>
        /// <returns></returns>
        public LDAPFilter AddCertificateTemplates(params string[] conditions)
>>>>>>> 2e0a949d
        {
            _filterParts.Add(BuildString("(objectclass=pKICertificateTemplate)", conditions));
            return this;
        }

        /// <summary>
        ///     Add a filter that will include Certificate Authorities
        /// </summary>
        /// <param name="conditions"></param>
        /// <returns></returns>
        public LDAPFilter AddCertificateAuthorities(params string[] conditions)
        {
            _filterParts.Add(BuildString("(|(objectClass=certificationAuthority)(objectClass=pkiEnrollmentService))",
                conditions));
            return this;
        }

        /// <summary>
        ///     Add a filter that will include Enterprise Certificate Authorities
        /// </summary>
        /// <param name="conditions"></param>
        /// <returns></returns>
        public LDAPFilter AddEnterpriseCertificationAuthorities(params string[] conditions)
        {
            _filterParts.Add(BuildString("(objectCategory=pKIEnrollmentService)", conditions));
            return this;
        }

        /// <summary>
        ///     Add a filter that will include schema items
        /// </summary>
        /// <param name="conditions"></param>
        /// <returns></returns>
        public LDAPFilter AddSchemaID(params string[] conditions)
        {
            _filterParts.Add(BuildString("(schemaidguid=*)", conditions));
            return this;
        }

        /// <summary>
        ///     Add a filter that will include Computer objects but exclude gMSA and sMSA objects
        /// </summary>
        /// <param name="conditions"></param>
        /// <returns></returns>
        public LDAPFilter AddComputersNoMSAs(params string[] conditions)
        {
            _filterParts.Add(BuildString("(&(samaccounttype=805306369)(!(objectclass=msDS-GroupManagedServiceAccount))(!(objectclass=msDS-ManagedServiceAccount)))", conditions));
            return this;
        }

        /// <summary>
        ///     Adds a generic user specified filter
        /// </summary>
        /// <param name="filter">LDAP Filter to add to query</param>
        /// <param name="enforce">If true, filter will be AND otherwise OR</param>
        /// <returns></returns>
        public LDAPFilter AddFilter(string filter, bool enforce)
        {
            if (enforce)
                _mandatory.Add(FixFilter(filter));
            else
                _filterParts.Add(FixFilter(filter));

            return this;
        }

        /// <summary>
        ///     Combines all the specified parts of the LDAP filter and merges them into a single string
        /// </summary>
        /// <returns></returns>
        public string GetFilter()
        {
            var temp = string.Join("", _filterParts.ToArray());
            if (_filterParts.Count == 1)
                temp = _filterParts[0];
            else if (_filterParts.Count > 1)
                 temp = $"(|{temp})";

            var mandatory = string.Join("", _mandatory.ToArray());
            temp = _mandatory.Count > 0 ? $"(&{temp}{mandatory})" : temp;

            return temp;
        }

        public IEnumerable<string> GetFilterList()
        {
            return _filterParts;
        }
    }
}<|MERGE_RESOLUTION|>--- conflicted
+++ resolved
@@ -156,19 +156,11 @@
         }
 
         /// <summary>
-<<<<<<< HEAD
-        ///     Add a filter that will include PKI Certificates
-        /// </summary>
-        /// <param name="conditions"></param>
-        /// <returns></returns>
-        public LDAPFilter AddCertificates(params string[] conditions)
-=======
         ///     Add a filter that will include PKI Certificate templates
         /// </summary>
         /// <param name="conditions"></param>
         /// <returns></returns>
         public LDAPFilter AddCertificateTemplates(params string[] conditions)
->>>>>>> 2e0a949d
         {
             _filterParts.Add(BuildString("(objectclass=pKICertificateTemplate)", conditions));
             return this;
