﻿namespace SharpHoundCommonLib.LDAPQueries
{
    public static class CommonProperties
    {
        public static readonly string[] TypeResolutionProps =
            {"samaccounttype", "objectsid", "objectguid", "objectclass", "samaccountname", "msds-groupmsamembership"};

        public static readonly string[] ObjectID = {"objectsid", "objectguid"};
        public static readonly string[] ObjectSID = {"objectsid"};
        public static readonly string[] GPCFileSysPath = {"gpcfilesyspath"};

        public static readonly string[] BaseQueryProps =
        {
            "objectsid", "distinguishedname", "objectguid", "ms-mcs-admpwdexpirationtime", "isDeleted",
            "useraccountcontrol"
        };

        public static readonly string[] GroupResolutionProps =
        {
            "samaccountname", "distinguishedname", "samaccounttype", "member", "cn", "primarygroupid", "dnshostname"
        };

        public static readonly string[] ComputerMethodProps =
        {
            "samaccountname", "distinguishedname", "dnshostname", "samaccounttype", "operatingsystem", "pwdlastset"
        };

        public static readonly string[] ACLProps =
        {
            "samaccountname", "distinguishedname", "dnshostname", "samaccounttype", "ntsecuritydescriptor",
            "displayname", "objectclass", "objectsid", "name"
        };

        public static readonly string[] ObjectPropsProps =
        {
            "samaccountname", "distinguishedname", "samaccounttype", "pwdlastset", "lastlogon", "lastlogontimestamp",
            "objectsid",
            "sidhistory", "dnshostname", "operatingsystem",
            "operatingsystemservicepack", "serviceprincipalname", "displayname", "mail", "title",
            "homedirectory", "description", "admincount", "userpassword", "gpcfilesyspath", "objectclass",
            "msds-behavior-version", "objectguid", "name", "gpoptions", "msds-allowedToDelegateTo",
            "msDS-AllowedToActOnBehalfOfOtherIdentity", "whenCreated", "msds-hostserviceaccount"
        };

        public static readonly string[] ContainerProps =
        {
            "displayname", "name", "objectguid", "gplink", "gpoptions", "objectclass"
        };

        public static readonly string[] SPNTargetProps =
        {
            "serviceprincipalname", "samaccountname", "samaccounttype"
        };

        public static readonly string[] DomainTrustProps =
            {"trustattributes", "securityidentifier", "trustdirection", "trusttype", "cn"};

        public static readonly string[] GPOLocalGroupProps =
        {
            "gplink", "name"
        };

        public static readonly string[] CertAbuseProps =
        {
            "certificateTemplates", "flags", "dnshostname", "cacertificate", "mspki-certificate-name-flag",
            "mspki-enrollment-flag", "displayname", "name", "mspki-template-schema-version", "mspki-cert-template-oid",
            "pKIOverlapPeriod", "pKIExpirationPeriod", "pkiextendedkeyusage", "mspki-ra-signature",
<<<<<<< HEAD
            "mspki-ra-application-policies", "mspki-ra-policies"
=======
            "mspki-ra-application-policies", "mspki-ra-policies", "crosscertificatepair",
            "mspki-certificate-application-policy"
>>>>>>> 2e0a949d
        };
    }
}<|MERGE_RESOLUTION|>--- conflicted
+++ resolved
@@ -65,12 +65,8 @@
             "certificateTemplates", "flags", "dnshostname", "cacertificate", "mspki-certificate-name-flag",
             "mspki-enrollment-flag", "displayname", "name", "mspki-template-schema-version", "mspki-cert-template-oid",
             "pKIOverlapPeriod", "pKIExpirationPeriod", "pkiextendedkeyusage", "mspki-ra-signature",
-<<<<<<< HEAD
-            "mspki-ra-application-policies", "mspki-ra-policies"
-=======
             "mspki-ra-application-policies", "mspki-ra-policies", "crosscertificatepair",
             "mspki-certificate-application-policy"
->>>>>>> 2e0a949d
         };
     }
 }