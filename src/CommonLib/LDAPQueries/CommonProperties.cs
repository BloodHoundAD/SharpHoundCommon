--- conflicted
+++ resolved
@@ -39,12 +39,8 @@
             "operatingsystemservicepack", "serviceprincipalname", "displayname", "mail", "title",
             "homedirectory", "description", "admincount", "userpassword", "gpcfilesyspath", "objectclass",
             "msds-behavior-version", "objectguid", "name", "gpoptions", "msds-allowedToDelegateTo",
-<<<<<<< HEAD
             "msDS-AllowedToActOnBehalfOfOtherIdentity", "whenCreated", "managedby", "msds-revealondemandgroup",
-            "msds-neverrevealgroup"
-=======
-            "msDS-AllowedToActOnBehalfOfOtherIdentity", "whenCreated", "msds-hostserviceaccount"
->>>>>>> 9a0881e3
+            "msds-neverrevealgroup", "msds-hostserviceaccount"
         };
 
         public static readonly string[] ContainerProps =
