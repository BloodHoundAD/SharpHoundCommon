﻿using System;
using System.Collections.Concurrent;
using System.Collections.Generic;
using System.DirectoryServices;
using System.Security.AccessControl;
using System.Security.Cryptography;
using System.Security.Principal;
using System.Text;
using System.Threading.Tasks;
using Microsoft.Extensions.Logging;
using SharpHoundCommonLib.DirectoryObjects;
using SharpHoundCommonLib.Enums;
using SharpHoundCommonLib.OutputTypes;

namespace SharpHoundCommonLib.Processors {
    public class ACLProcessor {
        private static readonly Dictionary<Label, string> BaseGuids;
        private readonly ConcurrentDictionary<string, string> _guidMap = new();
        private readonly ILogger _log;
        private readonly ILdapUtils _utils;
        private readonly ConcurrentHashSet _builtDomainCaches = new(StringComparer.OrdinalIgnoreCase);

        static ACLProcessor() {
            //Create a dictionary with the base GUIDs of each object type
            BaseGuids = new Dictionary<Label, string> {
                { Label.User, "bf967aba-0de6-11d0-a285-00aa003049e2" },
                { Label.Computer, "bf967a86-0de6-11d0-a285-00aa003049e2" },
                { Label.Group, "bf967a9c-0de6-11d0-a285-00aa003049e2" },
                { Label.Domain, "19195a5a-6da0-11d0-afd3-00c04fd930c9" },
                { Label.GPO, "f30e3bc2-9ff0-11d1-b603-0000f80367c1" },
                { Label.OU, "bf967aa5-0de6-11d0-a285-00aa003049e2" },
                { Label.Container, "bf967a8b-0de6-11d0-a285-00aa003049e2" },
                { Label.Configuration, "bf967a87-0de6-11d0-a285-00aa003049e2" },
                { Label.RootCA, "3fdfee50-47f4-11d1-a9c3-0000f80367c1" },
                { Label.AIACA, "3fdfee50-47f4-11d1-a9c3-0000f80367c1" },
                { Label.EnterpriseCA, "ee4aa692-3bba-11d2-90cc-00c04fd91ab1" },
                { Label.NTAuthStore, "3fdfee50-47f4-11d1-a9c3-0000f80367c1" },
                { Label.CertTemplate, "e5209ca2-3bba-11d2-90cc-00c04fd91ab1" },
                { Label.IssuancePolicy, "37cfd85c-6719-4ad8-8f9e-8678ba627563" }
            };
        }

        public ACLProcessor(ILdapUtils utils, ILogger log = null) {
            _utils = utils;
            _log = log ?? Logging.LogProvider.CreateLogger("ACLProc");
        }

        /// <summary>
        ///     Builds a mapping of GUID -> Name for LDAP rights. Used for rights that are created using an extended schema such as
        ///     LAPS
        /// </summary>
        private async Task BuildGuidCache(string domain) {
            _log.LogInformation("Building GUID Cache for {Domain}", domain);
            await foreach (var result in _utils.PagedQuery(new LdapQueryParameters {
                               DomainName = domain,
                               LDAPFilter = "(schemaIDGUID=*)",
                               NamingContext = NamingContext.Schema,
                               Attributes = new[] { LDAPProperties.SchemaIDGUID, LDAPProperties.Name },
                           })) {
                if (result.IsSuccess) {
                    if (!result.Value.TryGetProperty(LDAPProperties.Name, out var name) ||
                        !result.Value.TryGetByteProperty(LDAPProperties.SchemaIDGUID, out var schemaGuid)) {
                        continue;
                    }

                    name = name.ToLower();
<<<<<<< HEAD
                    if (name is LDAPProperties.LAPSPlaintextPassword or LDAPProperties.LAPSEncryptedPassword or LDAPProperties.LegacyLAPSPassword) {
                        _log.LogDebug("Found GUID for ACL Right {Name}: {Guid} in domain {Domain}", name, guid, domain);
                        GuidMap.TryAdd(guid, name);
=======
                    string guid;
                    try
                    {
                        guid = new Guid(schemaGuid).ToString();
                    }
                    catch
                    {
                        continue;
                    }
                    
                    if (name is LDAPProperties.LAPSPassword or LDAPProperties.LegacyLAPSPassword) {
                        _log.LogInformation("Found GUID for ACL Right {Name}: {Guid} in domain {Domain}", name, guid, domain);
                        _guidMap.TryAdd(guid, name);
>>>>>>> 37ba5167
                    }
                } else {
                    _log.LogDebug("Error while building GUID cache for {Domain}: {Message}", domain, result.Error);
                }
            }
        }

        /// <summary>
        ///     Helper function to use commonlib types in IsACLProtected
        /// </summary>
        /// <param name="entry"></param>
        /// <returns></returns>
        public bool IsACLProtected(IDirectoryObject entry) {
            if (entry.TryGetByteProperty(LDAPProperties.SecurityDescriptor, out var ntSecurityDescriptor)) {
                return IsACLProtected(ntSecurityDescriptor);
            }

            return false;
        }

        /// <summary>
        ///     Gets the protection state of the access control list
        /// </summary>
        /// <param name="ntSecurityDescriptor"></param>
        /// <returns></returns>
        public bool IsACLProtected(byte[] ntSecurityDescriptor) {
            if (ntSecurityDescriptor == null)
                return false;

            var descriptor = _utils.MakeSecurityDescriptor();
            descriptor.SetSecurityDescriptorBinaryForm(ntSecurityDescriptor);

            return descriptor.AreAccessRulesProtected();
        }

        /// <summary>
        ///     Helper function to use common lib types and pass appropriate vars to ProcessACL
        /// </summary>
        /// <param name="result"></param>
        /// <param name="searchResult"></param>
        /// <returns></returns>
        public IAsyncEnumerable<ACE> ProcessACL(ResolvedSearchResult result, IDirectoryObject searchResult) {
            if (!searchResult.TryGetByteProperty(LDAPProperties.SecurityDescriptor, out var descriptor)) {
                return AsyncEnumerable.Empty<ACE>();
            }

            var domain = result.Domain;
            var type = result.ObjectType;
            var hasLaps = searchResult.HasLAPS();
            var name = result.DisplayName;

            return ProcessACL(descriptor, domain, type, hasLaps, name);
        }

        internal static string CalculateInheritanceHash(string identityReference, ActiveDirectoryRights rights,
            string aceType, string inheritedObjectType) {
            var hash = identityReference + rights + aceType + inheritedObjectType;
            /*
             * We're using MD5 because its fast and this data isn't cryptographically important.
             * Additionally, the chances of a collision in our data size is miniscule and irrelevant.
             */
            using (var md5 = MD5.Create()) {
                var bytes = md5.ComputeHash(Encoding.UTF8.GetBytes(hash));
                var builder = new StringBuilder();
                foreach (var b in bytes) {
                    builder.Append(b.ToString("x2"));
                }

                return builder.ToString();
            }
        }

        /// <summary>
        /// Helper function to get inherited ACE hashes using CommonLib types
        /// </summary>
        /// <param name="directoryObject"></param>
        /// <param name="resolvedSearchResult"></param>
        /// <returns></returns>
        public IEnumerable<string> GetInheritedAceHashes(IDirectoryObject directoryObject,
            ResolvedSearchResult resolvedSearchResult) {
            if (directoryObject.TryGetByteProperty(LDAPProperties.SecurityDescriptor, out var value)) {
                return GetInheritedAceHashes(value, resolvedSearchResult.DisplayName);
            }

            return Array.Empty<string>();
        }

        /// <summary>
        /// Gets the hashes for all aces that are pushing inheritance down the tree for later comparison
        /// </summary>
        /// <param name="ntSecurityDescriptor"></param>
        /// <param name="objectName"></param>
        /// <returns></returns>
        public IEnumerable<string> GetInheritedAceHashes(byte[] ntSecurityDescriptor, string objectName = "") {
            if (ntSecurityDescriptor == null) {
                yield break;
            }
            
            _log.LogDebug("Processing Inherited ACE hashes for {Name}", objectName);
            var descriptor = _utils.MakeSecurityDescriptor();
            try {
                descriptor.SetSecurityDescriptorBinaryForm(ntSecurityDescriptor);
            } catch (OverflowException) {
                _log.LogWarning(
                    "Security descriptor on object {Name} exceeds maximum allowable length. Unable to process",
                    objectName);
                yield break;
            }

            foreach (var ace in descriptor.GetAccessRules(true, true, typeof(SecurityIdentifier))) {
                //Skip all null/deny/inherited aces
                if (ace == null || ace.AccessControlType() == AccessControlType.Deny || ace.IsInherited()) {
                    continue;
                }

                var ir = ace.IdentityReference();
                var principalSid = Helpers.PreProcessSID(ir);

                //Skip aces for filtered principals
                if (principalSid == null) {
                    continue;
                }

                var iFlags = ace.InheritanceFlags;
                if (iFlags == InheritanceFlags.None) {
                    continue;
                }

                var aceRights = ace.ActiveDirectoryRights();
                //Lowercase this just in case. As far as I know it should always come back that way anyways, but better safe than sorry
                var aceType = ace.ObjectType().ToString().ToLower();
                var inheritanceType = ace.InheritedObjectType();
                
                yield return CalculateInheritanceHash(ir, aceRights, aceType, inheritanceType);
            }
        }

        /// <summary>
        ///     Read's a raw ntSecurityDescriptor and processes the ACEs in the ACL, filtering out ACEs that
        ///     BloodHound is not interested in as well as principals we don't care about
        /// </summary>
        /// <param name="ntSecurityDescriptor"></param>
        /// <param name="objectDomain"></param>
        /// <param name="objectName"></param>
        /// <param name="objectType"></param>
        /// <param name="hasLaps"></param>
        /// <returns></returns>
        public async IAsyncEnumerable<ACE> ProcessACL(byte[] ntSecurityDescriptor, string objectDomain,
            Label objectType,
            bool hasLaps, string objectName = "") {
            if (!_builtDomainCaches.Contains(objectDomain)) {
                _builtDomainCaches.Add(objectDomain);
                await BuildGuidCache(objectDomain);
            }

            if (ntSecurityDescriptor == null) {
                _log.LogDebug("Security Descriptor is null for {Name}", objectName);
                yield break;
            }

            var descriptor = _utils.MakeSecurityDescriptor();
            try {
                descriptor.SetSecurityDescriptorBinaryForm(ntSecurityDescriptor);
            } catch (OverflowException) {
                _log.LogWarning(
                    "Security descriptor on object {Name} exceeds maximum allowable length. Unable to process",
                    objectName);
                yield break;
            }
            
            _log.LogDebug("Processing ACL for {ObjectName}", objectName);
            var ownerSid = Helpers.PreProcessSID(descriptor.GetOwner(typeof(SecurityIdentifier)));

            if (ownerSid != null) {
                if (await _utils.ResolveIDAndType(ownerSid, objectDomain) is (true, var resolvedOwner)) {
                    yield return new ACE {
                        PrincipalType = resolvedOwner.ObjectType,
                        PrincipalSID = resolvedOwner.ObjectIdentifier,
                        RightName = EdgeNames.Owns,
                        IsInherited = false
                    };
                } else {
                    _log.LogTrace("Failed to resolve owner for {Name}", objectName);
                    yield return new ACE {
                        PrincipalType = Label.Base,
                        PrincipalSID = ownerSid,
                        RightName = EdgeNames.Owns,
                        IsInherited = false
                    };
                }
            }
            
            foreach (var ace in descriptor.GetAccessRules(true, true, typeof(SecurityIdentifier))) {
                if (ace == null || ace.AccessControlType() == AccessControlType.Deny || !ace.IsAceInheritedFrom(BaseGuids[objectType])) {
                    continue;
                }

                var ir = ace.IdentityReference();
                var principalSid = Helpers.PreProcessSID(ir);

                //Preprocess returns null if this is an ignored sid
                if (principalSid == null) {
                    continue;
                }

                var (success, resolvedPrincipal) = await _utils.ResolveIDAndType(principalSid, objectDomain);
                if (!success) {
                    _log.LogTrace("Failed to resolve type for principal {Sid} on ACE for {Object}", principalSid, objectName);
                    resolvedPrincipal.ObjectIdentifier = principalSid;
                    resolvedPrincipal.ObjectType = Label.Base;
                }

                var aceRights = ace.ActiveDirectoryRights();
                //Lowercase this just in case. As far as I know it should always come back that way anyways, but better safe than sorry
                var aceType = ace.ObjectType().ToString().ToLower();
                var inherited = ace.IsInherited();

                var aceInheritanceHash = "";
                if (inherited) {
                    aceInheritanceHash = CalculateInheritanceHash(ir, aceRights, aceType, ace.InheritedObjectType());
                }

                _guidMap.TryGetValue(aceType, out var mappedGuid);

                _log.LogTrace("Processing ACE with rights {Rights} and guid {GUID} on object {Name}", aceRights,
                    aceType, objectName);

                //GenericAll applies to every object
                if (aceRights.HasFlag(ActiveDirectoryRights.GenericAll)) {
                    if (aceType is ACEGuids.AllGuid or "")
                        yield return new ACE {
                            PrincipalType = resolvedPrincipal.ObjectType,
                            PrincipalSID = resolvedPrincipal.ObjectIdentifier,
                            IsInherited = inherited,
                            RightName = EdgeNames.GenericAll,
                            InheritanceHash = aceInheritanceHash
                        };
                    //This is a special case. If we don't continue here, every other ACE will match because GenericAll includes all other permissions
                    continue;
                }

                //WriteDACL and WriteOwner are always useful no matter what the object type is as well because they enable all other attacks
                if (aceRights.HasFlag(ActiveDirectoryRights.WriteDacl))
                    yield return new ACE {
                        PrincipalType = resolvedPrincipal.ObjectType,
                        PrincipalSID = resolvedPrincipal.ObjectIdentifier,
                        IsInherited = inherited,
                        RightName = EdgeNames.WriteDacl,
                        InheritanceHash = aceInheritanceHash
                    };

                if (aceRights.HasFlag(ActiveDirectoryRights.WriteOwner))
                    yield return new ACE {
                        PrincipalType = resolvedPrincipal.ObjectType,
                        PrincipalSID = resolvedPrincipal.ObjectIdentifier,
                        IsInherited = inherited,
                        RightName = EdgeNames.WriteOwner,
                        InheritanceHash = aceInheritanceHash
                    };

                //Cool ACE courtesy of @rookuu. Allows a principal to add itself to a group and no one else
                if (aceRights.HasFlag(ActiveDirectoryRights.Self) &&
                    !aceRights.HasFlag(ActiveDirectoryRights.WriteProperty) &&
                    !aceRights.HasFlag(ActiveDirectoryRights.GenericWrite) && objectType == Label.Group &&
                    aceType == ACEGuids.WriteMember)
                    yield return new ACE {
                        PrincipalType = resolvedPrincipal.ObjectType,
                        PrincipalSID = resolvedPrincipal.ObjectIdentifier,
                        IsInherited = inherited,
                        RightName = EdgeNames.AddSelf,
                        InheritanceHash = aceInheritanceHash
                    };

                //Process object type specific ACEs. Extended rights apply to users, domains, computers, and cert templates
                if (aceRights.HasFlag(ActiveDirectoryRights.ExtendedRight)) {
                    if (objectType == Label.Domain) {
                        if (aceType == ACEGuids.DSReplicationGetChanges)
                            yield return new ACE {
                                PrincipalType = resolvedPrincipal.ObjectType,
                                PrincipalSID = resolvedPrincipal.ObjectIdentifier,
                                IsInherited = inherited,
                                RightName = EdgeNames.GetChanges,
                                InheritanceHash = aceInheritanceHash
                            };
                        else if (aceType == ACEGuids.DSReplicationGetChangesAll)
                            yield return new ACE {
                                PrincipalType = resolvedPrincipal.ObjectType,
                                PrincipalSID = resolvedPrincipal.ObjectIdentifier,
                                IsInherited = inherited,
                                RightName = EdgeNames.GetChangesAll,
                                InheritanceHash = aceInheritanceHash
                            };
                        else if (aceType == ACEGuids.DSReplicationGetChangesInFilteredSet)
                            yield return new ACE {
                                PrincipalType = resolvedPrincipal.ObjectType,
                                PrincipalSID = resolvedPrincipal.ObjectIdentifier,
                                IsInherited = inherited,
                                RightName = EdgeNames.GetChangesInFilteredSet,
                                InheritanceHash = aceInheritanceHash
                            };
                        else if (aceType is ACEGuids.AllGuid or "")
                            yield return new ACE {
                                PrincipalType = resolvedPrincipal.ObjectType,
                                PrincipalSID = resolvedPrincipal.ObjectIdentifier,
                                IsInherited = inherited,
                                RightName = EdgeNames.AllExtendedRights,
                                InheritanceHash = aceInheritanceHash
                            };
                    } else if (objectType == Label.User) {
                        if (aceType == ACEGuids.UserForceChangePassword)
                            yield return new ACE {
                                PrincipalType = resolvedPrincipal.ObjectType,
                                PrincipalSID = resolvedPrincipal.ObjectIdentifier,
                                IsInherited = inherited,
                                RightName = EdgeNames.ForceChangePassword,
                                InheritanceHash = aceInheritanceHash
                            };
                        else if (aceType is ACEGuids.AllGuid or "")
                            yield return new ACE {
                                PrincipalType = resolvedPrincipal.ObjectType,
                                PrincipalSID = resolvedPrincipal.ObjectIdentifier,
                                IsInherited = inherited,
                                RightName = EdgeNames.AllExtendedRights,
                                InheritanceHash = aceInheritanceHash
                            };
                    } else if (objectType == Label.Computer) {
                        //ReadLAPSPassword is only applicable if the computer actually has LAPS. Check the world readable property ms-mcs-admpwdexpirationtime
                        if (hasLaps) {
                            if (aceType is ACEGuids.AllGuid or "")
                                yield return new ACE {
                                    PrincipalType = resolvedPrincipal.ObjectType,
                                    PrincipalSID = resolvedPrincipal.ObjectIdentifier,
                                    IsInherited = inherited,
                                    RightName = EdgeNames.AllExtendedRights,
                                    InheritanceHash = aceInheritanceHash
                                };
                            else if (mappedGuid is LDAPProperties.LegacyLAPSPassword or LDAPProperties.LAPSPlaintextPassword or LDAPProperties.LAPSEncryptedPassword)
                                yield return new ACE {
                                    PrincipalType = resolvedPrincipal.ObjectType,
                                    PrincipalSID = resolvedPrincipal.ObjectIdentifier,
                                    IsInherited = inherited,
                                    RightName = EdgeNames.ReadLAPSPassword,
                                    InheritanceHash = aceInheritanceHash
                                };
                        }
                    } else if (objectType == Label.CertTemplate) {
                        if (aceType is ACEGuids.AllGuid or "")
                            yield return new ACE {
                                PrincipalType = resolvedPrincipal.ObjectType,
                                PrincipalSID = resolvedPrincipal.ObjectIdentifier,
                                IsInherited = inherited,
                                RightName = EdgeNames.AllExtendedRights,
                                InheritanceHash = aceInheritanceHash
                            };
                        else if (aceType is ACEGuids.Enroll)
                            yield return new ACE {
                                PrincipalType = resolvedPrincipal.ObjectType,
                                PrincipalSID = resolvedPrincipal.ObjectIdentifier,
                                IsInherited = inherited,
                                RightName = EdgeNames.Enroll,
                                InheritanceHash = aceInheritanceHash
                            };
                    }
                }

                //GenericWrite encapsulates WriteProperty, so process them in tandem to avoid duplicate edges
                if (aceRights.HasFlag(ActiveDirectoryRights.GenericWrite) ||
                    aceRights.HasFlag(ActiveDirectoryRights.WriteProperty)) {
                    if (objectType is Label.User 
                        or Label.Group 
                        or Label.Computer 
                        or Label.GPO 
                        or Label.OU 
                        or Label.Domain
                        or Label.CertTemplate 
                        or Label.RootCA 
                        or Label.EnterpriseCA 
                        or Label.AIACA 
                        or Label.NTAuthStore 
                        or Label.IssuancePolicy)
                        if (aceType is ACEGuids.AllGuid or "")
                            yield return new ACE {
                                PrincipalType = resolvedPrincipal.ObjectType,
                                PrincipalSID = resolvedPrincipal.ObjectIdentifier,
                                IsInherited = inherited,
                                RightName = EdgeNames.GenericWrite,
                                InheritanceHash = aceInheritanceHash
                            };

                    if (objectType == Label.User && aceType == ACEGuids.WriteSPN)
                        yield return new ACE {
                            PrincipalType = resolvedPrincipal.ObjectType,
                            PrincipalSID = resolvedPrincipal.ObjectIdentifier,
                            IsInherited = inherited,
                            RightName = EdgeNames.WriteSPN,
                            InheritanceHash = aceInheritanceHash
                        };
                    else if (objectType == Label.Computer && aceType == ACEGuids.WriteAllowedToAct)
                        yield return new ACE {
                            PrincipalType = resolvedPrincipal.ObjectType,
                            PrincipalSID = resolvedPrincipal.ObjectIdentifier,
                            IsInherited = inherited,
                            RightName = EdgeNames.AddAllowedToAct,
                            InheritanceHash = aceInheritanceHash
                        };
                    else if (objectType == Label.Computer && aceType == ACEGuids.UserAccountRestrictions)
                        yield return new ACE {
                            PrincipalType = resolvedPrincipal.ObjectType,
                            PrincipalSID = resolvedPrincipal.ObjectIdentifier,
                            IsInherited = inherited,
                            RightName = EdgeNames.WriteAccountRestrictions,
                            InheritanceHash = aceInheritanceHash
                        };
                    else if (objectType is Label.OU or Label.Domain && aceType == ACEGuids.WriteGPLink)
                        yield return new ACE
                        {
                            PrincipalType = resolvedPrincipal.ObjectType,
                            PrincipalSID = resolvedPrincipal.ObjectIdentifier,
                            IsInherited = inherited,
                            RightName = EdgeNames.WriteGPLink,
                            InheritanceHash = aceInheritanceHash
                        };
                    else if (objectType == Label.Group && aceType == ACEGuids.WriteMember)
                        yield return new ACE {
                            PrincipalType = resolvedPrincipal.ObjectType,
                            PrincipalSID = resolvedPrincipal.ObjectIdentifier,
                            IsInherited = inherited,
                            RightName = EdgeNames.AddMember,
                            InheritanceHash = aceInheritanceHash
                        };
                    else if (objectType is Label.User or Label.Computer && aceType == ACEGuids.AddKeyPrincipal)
                        yield return new ACE {
                            PrincipalType = resolvedPrincipal.ObjectType,
                            PrincipalSID = resolvedPrincipal.ObjectIdentifier,
                            IsInherited = inherited,
                            RightName = EdgeNames.AddKeyCredentialLink,
                            InheritanceHash = aceInheritanceHash
                        };
                    else if (objectType is Label.CertTemplate) {
                        if (aceType == ACEGuids.PKIEnrollmentFlag)
                            yield return new ACE {
                                PrincipalType = resolvedPrincipal.ObjectType,
                                PrincipalSID = resolvedPrincipal.ObjectIdentifier,
                                IsInherited = inherited,
                                RightName = EdgeNames.WritePKIEnrollmentFlag,
                                InheritanceHash = aceInheritanceHash
                            };
                        else if (aceType == ACEGuids.PKINameFlag)
                            yield return new ACE {
                                PrincipalType = resolvedPrincipal.ObjectType,
                                PrincipalSID = resolvedPrincipal.ObjectIdentifier,
                                IsInherited = inherited,
                                RightName = EdgeNames.WritePKINameFlag,
                                InheritanceHash = aceInheritanceHash
                            };
                    }
                }

                // EnterpriseCA rights
                if (objectType == Label.EnterpriseCA) {
                    if (aceType is ACEGuids.Enroll)
                        yield return new ACE {
                            PrincipalType = resolvedPrincipal.ObjectType,
                            PrincipalSID = resolvedPrincipal.ObjectIdentifier,
                            IsInherited = inherited,
                            RightName = EdgeNames.Enroll,
                            InheritanceHash = aceInheritanceHash
                        };

                    var cARights = (CertificationAuthorityRights)aceRights;

                    // TODO: These if statements are also present in ProcessRegistryEnrollmentPermissions. Move to shared location.               
                    if ((cARights & CertificationAuthorityRights.ManageCA) != 0)
                        yield return new ACE {
                            PrincipalType = resolvedPrincipal.ObjectType,
                            PrincipalSID = resolvedPrincipal.ObjectIdentifier,
                            IsInherited = inherited,
                            RightName = EdgeNames.ManageCA,
                            InheritanceHash = aceInheritanceHash
                        };
                    if ((cARights & CertificationAuthorityRights.ManageCertificates) != 0)
                        yield return new ACE {
                            PrincipalType = resolvedPrincipal.ObjectType,
                            PrincipalSID = resolvedPrincipal.ObjectIdentifier,
                            IsInherited = inherited,
                            RightName = EdgeNames.ManageCertificates,
                            InheritanceHash = aceInheritanceHash
                        };

                    if ((cARights & CertificationAuthorityRights.Enroll) != 0)
                        yield return new ACE {
                            PrincipalType = resolvedPrincipal.ObjectType,
                            PrincipalSID = resolvedPrincipal.ObjectIdentifier,
                            IsInherited = inherited,
                            RightName = EdgeNames.Enroll,
                            InheritanceHash = aceInheritanceHash
                        };
                }
            }
        }

        /// <summary>
        ///     Helper function to use commonlib types and pass to ProcessGMSAReaders
        /// </summary>
        /// <param name="resolvedSearchResult"></param>
        /// <param name="searchResultEntry"></param>
        /// <returns></returns>
        public IAsyncEnumerable<ACE> ProcessGMSAReaders(ResolvedSearchResult resolvedSearchResult,
            IDirectoryObject searchResultEntry) {
            if (!searchResultEntry.TryGetByteProperty(LDAPProperties.GroupMSAMembership, out var descriptor)) {
                return AsyncEnumerable.Empty<ACE>();
            }

            var domain = resolvedSearchResult.Domain;
            var name = resolvedSearchResult.DisplayName;

            return ProcessGMSAReaders(descriptor, name, domain);
        }

        /// <summary>
        ///     ProcessGMSAMembership with no account name
        /// </summary>
        /// <param name="groupMSAMembership"></param>
        /// <param name="objectDomain"></param>
        /// <returns></returns>
        public IAsyncEnumerable<ACE> ProcessGMSAReaders(byte[] groupMSAMembership, string objectDomain) {
            return ProcessGMSAReaders(groupMSAMembership, "", objectDomain);
        }

        /// <summary>
        ///     Processes the msds-groupmsamembership property and returns ACEs representing principals that can read the GMSA
        ///     password from an object
        /// </summary>
        /// <param name="groupMSAMembership"></param>
        /// <param name="objectName"></param>
        /// <param name="objectDomain"></param>
        /// <returns></returns>
        public async IAsyncEnumerable<ACE> ProcessGMSAReaders(byte[] groupMSAMembership, string objectName,
            string objectDomain) {
            if (groupMSAMembership == null) {
                _log.LogDebug("GMSA bytes are null for {Name}", objectName);
                yield break;
            }

            var descriptor = _utils.MakeSecurityDescriptor();
            try {
                descriptor.SetSecurityDescriptorBinaryForm(groupMSAMembership);
            } catch (OverflowException) {
                _log.LogWarning("GMSA ACL length on object {Name} exceeds allowable length. Unable to process",
                    objectName);
                yield break;
            }
            
            _log.LogDebug("Processing GMSA Readers for {ObjectName}", objectName);
            foreach (var ace in descriptor.GetAccessRules(true, true, typeof(SecurityIdentifier))) {
                if (ace == null || ace.AccessControlType() == AccessControlType.Deny) {
                    continue;
                }

                var ir = ace.IdentityReference();
                var principalSid = Helpers.PreProcessSID(ir);

                if (principalSid == null) {
                    continue;
                }

                _log.LogTrace("Processing GMSA ACE with principal {Principal}", principalSid);

                if (await _utils.ResolveIDAndType(principalSid, objectDomain) is (true, var resolvedPrincipal)) {
                    yield return new ACE {
                        RightName = EdgeNames.ReadGMSAPassword,
                        PrincipalType = resolvedPrincipal.ObjectType,
                        PrincipalSID = resolvedPrincipal.ObjectIdentifier,
                        IsInherited = ace.IsInherited()
                    };
                }
            }
        }
    }
}<|MERGE_RESOLUTION|>--- conflicted
+++ resolved
@@ -64,11 +64,7 @@
                     }
 
                     name = name.ToLower();
-<<<<<<< HEAD
-                    if (name is LDAPProperties.LAPSPlaintextPassword or LDAPProperties.LAPSEncryptedPassword or LDAPProperties.LegacyLAPSPassword) {
-                        _log.LogDebug("Found GUID for ACL Right {Name}: {Guid} in domain {Domain}", name, guid, domain);
-                        GuidMap.TryAdd(guid, name);
-=======
+
                     string guid;
                     try
                     {
@@ -79,10 +75,9 @@
                         continue;
                     }
                     
-                    if (name is LDAPProperties.LAPSPassword or LDAPProperties.LegacyLAPSPassword) {
+                    if (name is LDAPProperties.LAPSPlaintextPassword or LDAPProperties.LAPSEncryptedPassword or LDAPProperties.LegacyLAPSPassword) {
                         _log.LogInformation("Found GUID for ACL Right {Name}: {Guid} in domain {Domain}", name, guid, domain);
                         _guidMap.TryAdd(guid, name);
->>>>>>> 37ba5167
                     }
                 } else {
                     _log.LogDebug("Error while building GUID cache for {Domain}: {Message}", domain, result.Error);
