--- conflicted
+++ resolved
@@ -115,11 +115,7 @@
             return ReadGPOLocalGroups(links, dn, blockInheritance);
         }
 
-<<<<<<< HEAD
         public async Task<ResultingGPOChanges> ReadGPOLocalGroups(string gpLink, string distinguishedName, bool blockInheritance = false)
-=======
-        public async Task<ResultingGPOChanges> ReadGPOLocalGroups(string gpLink, string distinguishedName)
->>>>>>> 45f5385d
         {
             var ret = new ResultingGPOChanges
             {
@@ -205,7 +201,6 @@
 
                     //Add the actions for each file. The GPO template file actions will override the XML file actions
                     actions.AddRange(ProcessGPOXmlFile(filePath, gpoDomain).ToList());
-<<<<<<< HEAD
                     await foreach (GPOReturnTuple item in ProcessGPOTemplateFile(filePath, gpoDomain))
                     {
                         // Add actions
@@ -238,9 +233,6 @@
                         // Add LDAP properties
                         _ = enforced.Contains(linkDn) ? (ret.Enforced.LDAPSigning = item.GPOLDAPProps) : (ret.Unenforced.LDAPSigning = item.GPOLDAPProps);
                     }
-=======
-                    await foreach (var item in ProcessGPOTemplateFile(filePath, gpoDomain)) actions.Add(item);
->>>>>>> 45f5385d
                 }
 
                 //Cache the actions for this GPO for later
@@ -952,7 +944,15 @@
             LocalGroup
         }
 
-<<<<<<< HEAD
+        internal enum LocalGroupRids
+        {
+            None = 0,
+            Administrators = 544,
+            RemoteDesktopUsers = 555,
+            DcomUsers = 562,
+            PSRemote = 580
+        }
+
         internal class GPOReturnTuple
         {
             public Dictionary<string, int> passwordPolicies = new();
@@ -966,15 +966,6 @@
             {
                 return !(GPOGroupAction == null);
             }
-=======
-        internal enum LocalGroupRids
-        {
-            None = 0,
-            Administrators = 544,
-            RemoteDesktopUsers = 555,
-            DcomUsers = 562,
-            PSRemote = 580
->>>>>>> 45f5385d
         }
     }
 }