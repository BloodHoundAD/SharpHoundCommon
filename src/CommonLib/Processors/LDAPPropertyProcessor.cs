--- conflicted
+++ resolved
@@ -551,20 +551,13 @@
 
     public class ComputerProperties
     {
-<<<<<<< HEAD
-        public Dictionary<string, object> Props { get; set; }
-        public TypedPrincipal[] AllowedToDelegate { get; set; }
-        public TypedPrincipal[] AllowedToAct { get; set; }
-        public TypedPrincipal[] SidHistory { get; set; }
-        public TypedPrincipal[] RevealOnDemand { get; set; }
-        public TypedPrincipal[] NeverReveal { get; set; }
-        public TypedPrincipal ManagedBy { get; set; }
-=======
         public Dictionary<string, object> Props { get; set; } = new();
         public TypedPrincipal[] AllowedToDelegate { get; set; } = Array.Empty<TypedPrincipal>();
         public TypedPrincipal[] AllowedToAct { get; set; } = Array.Empty<TypedPrincipal>();
         public TypedPrincipal[] SidHistory { get; set; } = Array.Empty<TypedPrincipal>();
         public TypedPrincipal[] DumpSMSAPassword { get; set; } = Array.Empty<TypedPrincipal>();
->>>>>>> 9a0881e3
+        public TypedPrincipal[] RevealOnDemand { get; set; } = Array.Empty<TypedPrincipal>();
+        public TypedPrincipal[] NeverReveal { get; set; } = Array.Empty<TypedPrincipal>();
+        public TypedPrincipal ManagedBy { get; set; } = new();
     }
 }