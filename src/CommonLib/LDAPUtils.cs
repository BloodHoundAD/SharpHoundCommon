﻿using System;
using System.Collections.Concurrent;
using System.Collections.Generic;
using System.DirectoryServices;
using System.DirectoryServices.ActiveDirectory;
using System.DirectoryServices.Protocols;
using System.Linq;
using System.Net;
using System.Net.Sockets;
using System.Security.Principal;
using System.Text;
using System.Threading;
using System.Threading.Tasks;
using Microsoft.Extensions.Logging;
using SharpHoundCommonLib.Enums;
using SharpHoundCommonLib.LDAPQueries;
using SharpHoundCommonLib.OutputTypes;
using SharpHoundCommonLib.Processors;
using Domain = System.DirectoryServices.ActiveDirectory.Domain;
using SearchScope = System.DirectoryServices.Protocols.SearchScope;
using SecurityMasks = System.DirectoryServices.Protocols.SecurityMasks;

namespace SharpHoundCommonLib
{
    public class LDAPUtils : ILDAPUtils
    {
        private const string NullCacheKey = "UNIQUENULL";

        // The following byte stream contains the necessary message to request a NetBios name from a machine
        // http://web.archive.org/web/20100409111218/http://msdn.microsoft.com/en-us/library/system.net.sockets.socket.aspx
        private static readonly byte[] NameRequest =
        {
            0x80, 0x94, 0x00, 0x00, 0x00, 0x01, 0x00, 0x00,
            0x00, 0x00, 0x00, 0x00, 0x20, 0x43, 0x4b, 0x41,
            0x41, 0x41, 0x41, 0x41, 0x41, 0x41, 0x41, 0x41,
            0x41, 0x41, 0x41, 0x41, 0x41, 0x41, 0x41, 0x41,
            0x41, 0x41, 0x41, 0x41, 0x41, 0x41, 0x41, 0x41,
            0x41, 0x41, 0x41, 0x41, 0x41, 0x00, 0x00, 0x21,
            0x00, 0x01
        };

        private static readonly ConcurrentDictionary<string, ResolvedWellKnownPrincipal>
            SeenWellKnownPrincipals = new();

        private static readonly ConcurrentDictionary<string, byte> DomainControllers = new();

        private readonly ConcurrentDictionary<string, Domain> _domainCache = new();
        private readonly ConcurrentDictionary<string, string> _domainControllerCache = new();

        private readonly ConcurrentDictionary<string, LdapConnection> _globalCatalogConnections = new();
        private readonly ConcurrentDictionary<string, string> _hostResolutionMap = new();
        private readonly ConcurrentDictionary<string, LdapConnection> _ldapConnections = new();
        private readonly ILogger _log;
        private readonly NativeMethods _nativeMethods;
        private readonly ConcurrentDictionary<string, string> _netbiosCache = new();
        private readonly PortScanner _portScanner;
        private LDAPConfig _ldapConfig = new();

        /// <summary>
        ///     Creates a new instance of LDAP Utils with defaults
        /// </summary>
        public LDAPUtils()
        {
            _nativeMethods = new NativeMethods();
            _portScanner = new PortScanner();
            _log = Logging.LogProvider.CreateLogger("LDAPUtils");
        }

        /// <summary>
        ///     Creates a new instance of LDAP utils and allows overriding implementations
        /// </summary>
        /// <param name="nativeMethods"></param>
        /// <param name="scanner"></param>
        /// <param name="log"></param>
        public LDAPUtils(NativeMethods nativeMethods = null, PortScanner scanner = null, ILogger log = null)
        {
            _nativeMethods = nativeMethods ?? new NativeMethods();
            _portScanner = scanner ?? new PortScanner();
            _log = log ?? Logging.LogProvider.CreateLogger("LDAPUtils");
        }

        /// <summary>
        ///     Sets the configuration for LDAP queries
        /// </summary>
        /// <param name="config"></param>
        /// <exception cref="Exception"></exception>
        public void SetLDAPConfig(LDAPConfig config)
        {
            _ldapConfig = config ?? throw new Exception("LDAP Configuration can not be null");
        }

        /// <summary>
        ///     Turns a sid into a well known principal ID.
        /// </summary>
        /// <param name="sid"></param>
        /// <param name="domain"></param>
        /// <param name="commonPrincipal"></param>
        /// <returns>True if a well known principal was identified, false if not</returns>
        public bool GetWellKnownPrincipal(string sid, string domain, out TypedPrincipal commonPrincipal)
        {
            if (!WellKnownPrincipal.GetWellKnownPrincipal(sid, out commonPrincipal)) return false;
            var tempDomain = domain ?? GetDomain()?.Name ?? "UNKNOWN";
            commonPrincipal.ObjectIdentifier = ConvertWellKnownPrincipal(sid, tempDomain);
            SeenWellKnownPrincipals.TryAdd(commonPrincipal.ObjectIdentifier, new ResolvedWellKnownPrincipal
            {
                DomainName = domain,
                WkpId = sid
            });
            return true;
        }

        /// <summary>
        ///     Adds a SID to an internal list of domain controllers
        /// </summary>
        /// <param name="domainControllerSID"></param>
        public void AddDomainController(string domainControllerSID)
        {
            DomainControllers.TryAdd(domainControllerSID, new byte());
        }

        /// <summary>
        ///     Gets output objects for currently observed well known principals
        /// </summary>
        /// <returns></returns>
        /// <exception cref="ArgumentOutOfRangeException"></exception>
        public IEnumerable<OutputBase> GetWellKnownPrincipalOutput(string domain)
        {
            foreach (var wkp in SeenWellKnownPrincipals)
            {
                WellKnownPrincipal.GetWellKnownPrincipal(wkp.Value.WkpId, out var principal);
                OutputBase output = principal.ObjectType switch
                {
                    Label.User => new User(),
                    Label.Computer => new Computer(),
                    Label.Group => new Group(),
                    Label.GPO => new GPO(),
                    Label.Domain => new OutputTypes.Domain(),
                    Label.OU => new OU(),
                    Label.Container => new Container(),
                    _ => throw new ArgumentOutOfRangeException()
                };

                output.Properties.Add("name", $"{principal.ObjectIdentifier}@{wkp.Value.DomainName}".ToUpper());
                var domainSid = GetSidFromDomainName(wkp.Value.DomainName);
                output.Properties.Add("domainsid", domainSid);
                output.Properties.Add("domain", wkp.Value.DomainName.ToUpper());
                output.ObjectIdentifier = wkp.Key;
                yield return output;
            }

            var entdc = GetBaseEnterpriseDC(domain);
            entdc.Members = DomainControllers.Select(x => new TypedPrincipal(x.Key, Label.Computer)).ToArray();
            yield return entdc;
        }

        /// <summary>
        ///     Converts a
        /// </summary>
        /// <param name="sid"></param>
        /// <param name="domain"></param>
        /// <returns></returns>
        public string ConvertWellKnownPrincipal(string sid, string domain)
        {
            if (!WellKnownPrincipal.GetWellKnownPrincipal(sid, out _)) return sid;

            if (sid != "S-1-5-9") return $"{domain}-{sid}".ToUpper();

            var forest = GetForest(domain)?.Name;
            if (forest == null) _log.LogWarning("Error getting forest, ENTDC sid is likely incorrect");
            return $"{forest ?? "UNKNOWN"}-{sid}".ToUpper();
        }

        /// <summary>
        ///     Queries the global catalog to get potential SID matches for a username in the forest
        /// </summary>
        /// <param name="name"></param>
        /// <returns></returns>
        public string[] GetUserGlobalCatalogMatches(string name)
        {
            var tempName = name.ToLower();
            if (Cache.GetGCCache(tempName, out var sids))
                return sids;

            var query = new LDAPFilter().AddUsers($"samaccountname={tempName}").GetFilter();
            var results = QueryLDAP(query, SearchScope.Subtree, new[] {"objectsid"}, globalCatalog: true)
                .Select(x => x.GetSid()).Where(x => x != null).ToArray();
            Cache.AddGCCache(tempName, results);
            return results;
        }

        /// <summary>
        ///     Uses an LDAP lookup to attempt to find the Label for a given SID
        ///     Will also convert to a well known principal ID if needed
        /// </summary>
        /// <param name="id"></param>
        /// <param name="fallbackDomain"></param>
        /// <returns></returns>
        public TypedPrincipal ResolveIDAndType(string id, string fallbackDomain)
        {
            //This is a duplicated SID object which is weird and makes things unhappy. Throw it out
            if (id.Contains("0ACNF"))
                return null;

            if (GetWellKnownPrincipal(id, fallbackDomain, out var principal))
                return principal;

            var type = id.StartsWith("S-") ? LookupSidType(id, fallbackDomain) : LookupGuidType(id, fallbackDomain);
            return new TypedPrincipal(id, type);
        }

        /// <summary>
        ///     Attempts to lookup the Label for a sid
        /// </summary>
        /// <param name="sid"></param>
        /// <param name="domain"></param>
        /// <returns></returns>
        public Label LookupSidType(string sid, string domain)
        {
            if (Cache.GetIDType(sid, out var type))
                return type;

            var hex = Helpers.ConvertSidToHexSid(sid);
            if (hex == null)
                return Label.Base;

            var rDomain = GetDomainNameFromSid(sid) ?? domain;

            var result =
                QueryLDAP($"(objectsid={hex})", SearchScope.Subtree, CommonProperties.TypeResolutionProps, rDomain)
                    .DefaultIfEmpty(null).FirstOrDefault();

            type = result?.GetLabel() ?? Label.Base;
            Cache.AddType(sid, type);
            return type;
        }

        /// <summary>
        ///     Attempts to lookup the Label for a GUID
        /// </summary>
        /// <param name="guid"></param>
        /// <param name="domain"></param>
        /// <returns></returns>
        public Label LookupGuidType(string guid, string domain)
        {
            if (Cache.GetIDType(guid, out var type))
                return type;

            var hex = Helpers.ConvertGuidToHexGuid(guid);
            if (hex == null)
                return Label.Base;

            var result =
                QueryLDAP($"(objectguid={hex})", SearchScope.Subtree, CommonProperties.TypeResolutionProps, domain)
                    .DefaultIfEmpty(null).FirstOrDefault();

            type = result?.GetLabel() ?? Label.Base;
            Cache.AddType(guid, type);
            return type;
        }

        /// <summary>
        ///     Attempts to find the domain associated with a SID
        /// </summary>
        /// <param name="sid"></param>
        /// <returns></returns>
        public string GetDomainNameFromSid(string sid)
        {
            try
            {
                var parsedSid = new SecurityIdentifier(sid);
                var domainSid = parsedSid.AccountDomainSid?.Value.ToUpper();
                if (domainSid == null)
                    return null;

                _log.LogDebug("Resolving sid {DomainSid}", domainSid);

                if (Cache.GetDomainSidMapping(domainSid, out var domain))
                    return domain;

                _log.LogDebug("No cache hit for {DomainSid}", domainSid);
                domain = GetDomainNameFromSidLdap(domainSid);
                _log.LogDebug("Resolved to {Domain}", domain);

                //Cache both to and from so we can use this later
                if (domain != null)
                {
                    Cache.AddSidToDomain(domainSid, domain);
                    Cache.AddSidToDomain(domain, domainSid);
                }

                return domain;
            }
            catch
            {
                return null;
            }
        }

        /// <summary>
        ///     Attempts to get the SID associated with a domain name
        /// </summary>
        /// <param name="domainName"></param>
        /// <returns></returns>
        public string GetSidFromDomainName(string domainName)
        {
            var tempDomainName = NormalizeDomainName(domainName);
            if (tempDomainName == null)
                return null;
            if (Cache.GetDomainSidMapping(tempDomainName, out var sid)) return sid;

            var domainObj = GetDomain(tempDomainName);

            if (domainObj != null)
                sid = domainObj.GetDirectoryEntry().GetSid();
            else
                sid = null;

            if (sid != null)
            {
                Cache.AddSidToDomain(sid, tempDomainName);
                Cache.AddSidToDomain(tempDomainName, sid);
            }

            return sid;
        }

        /// <summary>
        ///     Performs Attribute Ranged Retrieval
        ///     https://docs.microsoft.com/en-us/windows/win32/adsi/attribute-range-retrieval
        ///     The function self-determines the range and internally handles the maximum step allowed by the server
        /// </summary>
        /// <param name="distinguishedName"></param>
        /// <param name="attributeName"></param>
        /// <returns></returns>
        public IEnumerable<string> DoRangedRetrieval(string distinguishedName, string attributeName)
        {
            var domainName = Helpers.DistinguishedNameToDomain(distinguishedName);
            var task = Task.Run(() => CreateLDAPConnection(domainName, authType: _ldapConfig.AuthType));

            LdapConnection conn;

            try
            {
                conn = task.ConfigureAwait(false).GetAwaiter().GetResult();
            }
            catch
            {
                yield break;
            }

            if (conn == null)
                yield break;

            var index = 0;
            var step = 0;
            var baseString = $"{attributeName}";
            //Example search string: member;range=0-1000
            var currentRange = $"{baseString};range={index}-*";
            var complete = false;

            var searchRequest = CreateSearchRequest($"{attributeName}=*", SearchScope.Base, new[] {currentRange},
                domainName,
                distinguishedName);

            if (searchRequest == null)
                yield break;

            while (true)
            {
                SearchResponse response;

                response = (SearchResponse) conn.SendRequest(searchRequest);

                //If we ever get more than one response from here, something is horribly wrong
                if (response?.Entries.Count == 1)
                {
                    var entry = response.Entries[0];
                    //Process the attribute we get back to determine a few things
                    foreach (string attr in entry.Attributes.AttributeNames)
                    {
                        //Set our current range to the name of the attribute, which will tell us how far we are in "paging"
                        currentRange = attr;
                        //Check if the string has the * character in it. If it does, we've reached the end of this search 
                        complete = currentRange.IndexOf("*", 0, StringComparison.Ordinal) > 0;
                        //Set our step to the number of attributes that came back.
                        step = entry.Attributes[currentRange].Count;
                    }

                    foreach (string val in entry.Attributes[currentRange].GetValues(typeof(string)))
                    {
                        yield return val;
                        index++;
                    }

                    if (complete) yield break;

                    currentRange = $"{baseString};range={index}-{index + step}";
                    searchRequest.Attributes.Clear();
                    searchRequest.Attributes.Add(currentRange);
                }
                else
                {
                    //Something went wrong here.
                    yield break;
                }
            }
        }

        /// <summary>
        ///     Takes a host in most applicable forms from AD and attempts to resolve it into a SID.
        /// </summary>
        /// <param name="hostname"></param>
        /// <param name="domain"></param>
        /// <returns></returns>
        public async Task<string> ResolveHostToSid(string hostname, string domain)
        {
            var strippedHost = Helpers.StripServicePrincipalName(hostname).ToUpper().TrimEnd('$');

            if (_hostResolutionMap.TryGetValue(strippedHost, out var sid)) return sid;

            var normalDomain = NormalizeDomainName(domain);

            string tempName;
            string tempDomain = null;

            //Step 1: Handle non-IP address values
            if (!IPAddress.TryParse(strippedHost, out _))
            {
                // Format: ABC.TESTLAB.LOCAL
                if (strippedHost.Contains("."))
                {
                    var split = strippedHost.Split('.');
                    tempName = split[0];
                    tempDomain = string.Join(".", split.Skip(1).ToArray());
                }
                // Format: WINDOWS
                else
                {
                    tempName = strippedHost;
                    tempDomain = normalDomain;
                }

                // Add $ to the end of the name to match how computers are stored in AD
                tempName = $"{tempName}$".ToUpper();
                var principal = ResolveAccountName(tempName, tempDomain);
                sid = principal?.ObjectIdentifier;
                if (sid != null)
                {
                    _hostResolutionMap.TryAdd(strippedHost, sid);
                    return sid;
                }
            }

            //Step 2: Try NetWkstaGetInfo
            //Next we'll try calling NetWkstaGetInfo in hopes of getting the NETBIOS name directly from the computer
            //We'll use the hostname that we started with instead of the one from our previous step
            var workstationInfo = await CallNetWkstaGetInfo(strippedHost);
            if (workstationInfo.HasValue)
            {
                tempName = workstationInfo.Value.computer_name;
                tempDomain = workstationInfo.Value.lan_group;

                if (string.IsNullOrEmpty(tempDomain))
                    tempDomain = normalDomain;

                if (!string.IsNullOrEmpty(tempName))
                {
                    //Append the $ to indicate this is a computer
                    tempName = $"{tempName}$".ToUpper();
                    var principal = ResolveAccountName(tempName, tempDomain);
                    if (principal != null)
                    {
                        _hostResolutionMap.TryAdd(strippedHost, sid);
                        return sid;
                    }
                }
            }

            //Step 3: Socket magic
            // Attempt to request the NETBIOS name of the computer directly
            if (RequestNETBIOSNameFromComputer(strippedHost, normalDomain, out tempName))
            {
                tempDomain ??= normalDomain;
                tempName = $"{tempName}$".ToUpper();

                var principal = ResolveAccountName(tempName, tempDomain);
                sid = principal?.ObjectIdentifier;
                if (sid != null)
                {
                    _hostResolutionMap.TryAdd(strippedHost, sid);
                    return sid;
                }
            }

            //Try DNS resolution next
            string resolvedHostname;
            try
            {
                resolvedHostname = (await Dns.GetHostEntryAsync(strippedHost)).HostName;
            }
            catch
            {
                resolvedHostname = null;
            }

            if (resolvedHostname != null)
            {
                var splitName = resolvedHostname.Split('.');
                tempName = $"{splitName[0]}$".ToUpper();
                tempDomain = string.Join(".", splitName.Skip(1));

                var principal = ResolveAccountName(tempName, tempDomain);
                sid = principal?.ObjectIdentifier;
                if (sid != null)
                {
                    _hostResolutionMap.TryAdd(strippedHost, sid);
                    return sid;
                }
            }

            //If we get here, everything has failed, and life is very sad.
            tempName = strippedHost;
            tempDomain = normalDomain;

            if (tempName.Contains("."))
            {
                _hostResolutionMap.TryAdd(strippedHost, tempName);
                return tempName;
            }

            tempName = $"{tempName}.{tempDomain}";
            _hostResolutionMap.TryAdd(strippedHost, tempName);
            return tempName;
        }

        /// <summary>
        ///     Attempts to convert a bare account name (usually from session enumeration) to its corresponding ID and object type
        /// </summary>
        /// <param name="name"></param>
        /// <param name="domain"></param>
        /// <returns></returns>
        public TypedPrincipal ResolveAccountName(string name, string domain)
        {
            if (string.IsNullOrWhiteSpace(name))
                return null;
            
            if (Cache.GetPrefixedValue(name, domain, out var id) && Cache.GetIDType(id, out var type))
                return new TypedPrincipal
                {
                    ObjectIdentifier = id,
                    ObjectType = type
                };

            var d = NormalizeDomainName(domain);
            var result = QueryLDAP($"(samaccountname={name})", SearchScope.Subtree,
                CommonProperties.TypeResolutionProps,
                d).DefaultIfEmpty(null).FirstOrDefault();

            if (result == null)
            {
                _log.LogDebug("ResolveAccountName - unable to get result for {Name}", name);
                return null;
            }


            type = result.GetLabel();
            id = result.GetObjectIdentifier();

            if (id == null)
            {
                _log.LogDebug("ResolveAccountName - could not retrieve ID on {DN} for {Name}", result.DistinguishedName,
                    name);
                return null;
            }

            Cache.AddPrefixedValue(name, domain, id);
            Cache.AddType(id, type);

            id = ConvertWellKnownPrincipal(id, domain);

            return new TypedPrincipal
            {
                ObjectIdentifier = id,
                ObjectType = type
            };
        }

        /// <summary>
        ///     Attempts to convert a distinguishedname to its corresponding ID and object type.
        /// </summary>
        /// <param name="dn">DistinguishedName</param>
        /// <returns>A <c>TypedPrincipal</c> object with the SID and Label</returns>
        public TypedPrincipal ResolveDistinguishedName(string dn)
        {
            if (Cache.GetConvertedValue(dn, out var id) && Cache.GetIDType(id, out var type))
                return new TypedPrincipal
                {
                    ObjectIdentifier = id,
                    ObjectType = type
                };

            var domain = Helpers.DistinguishedNameToDomain(dn);
            var result = QueryLDAP("(objectclass=*)", SearchScope.Base, CommonProperties.TypeResolutionProps, domain,
                    adsPath: dn)
                .DefaultIfEmpty(null).FirstOrDefault();

            if (result == null)
            {
                _log.LogDebug("ResolveDistinguishedName - No result for {DN}", dn);
                return null;
            }

            id = result.GetObjectIdentifier();
            if (id == null)
            {
                _log.LogDebug("ResolveDistinguishedName - could not retrieve object identifier from {DN}", dn);
                return null;
            }

            if (GetWellKnownPrincipal(id, domain, out var principal)) return principal;

            type = result.GetLabel();

            Cache.AddConvertedValue(dn, id);
            Cache.AddType(id, type);

            id = ConvertWellKnownPrincipal(id, domain);

            return new TypedPrincipal
            {
                ObjectIdentifier = id,
                ObjectType = type
            };
        }

        /// <summary>
        ///     Queries LDAP using LDAPQueryOptions
        /// </summary>
        /// <param name="options"></param>
        /// <returns></returns>
        public IEnumerable<ISearchResultEntry> QueryLDAP(LDAPQueryOptions options)
        {
            return QueryLDAP(
                options.Filter,
                options.Scope,
                options.Properties,
                options.CancellationToken,
                options.DomainName,
                options.IncludeAcl,
                options.ShowDeleted,
                options.AdsPath,
                options.GlobalCatalog,
                options.SkipCache
            );
        }

        /// <summary>
        ///     Performs an LDAP query using the parameters specified by the user.
        /// </summary>
        /// <param name="ldapFilter">LDAP filter</param>
        /// <param name="scope">SearchScope to query</param>
        /// <param name="props">LDAP properties to fetch for each object</param>
        /// <param name="cancellationToken">Cancellation Token</param>
        /// <param name="includeAcl">Include the DACL and Owner values in the NTSecurityDescriptor</param>
        /// <param name="showDeleted">Include deleted objects</param>
        /// <param name="domainName">Domain to query</param>
        /// <param name="adsPath">ADS path to limit the query too</param>
        /// <param name="globalCatalog">Use the global catalog instead of the regular LDAP server</param>
        /// <param name="skipCache">
        ///     Skip the connection cache and force a new connection. You must dispose of this connection
        ///     yourself.
        /// </param>
        /// <returns>All LDAP search results matching the specified parameters</returns>
        public IEnumerable<ISearchResultEntry> QueryLDAP(string ldapFilter, SearchScope scope,
            string[] props, CancellationToken cancellationToken, string domainName = null, bool includeAcl = false,
            bool showDeleted = false, string adsPath = null, bool globalCatalog = false, bool skipCache = false)
        {
            _log.LogTrace("Creating ldap connection for {Target} with filter {Filter}",
                globalCatalog ? "Global Catalog" : "DC", ldapFilter);
            var task = globalCatalog
                ? Task.Run(() => CreateGlobalCatalogConnection(domainName, _ldapConfig.AuthType))
                : Task.Run(() => CreateLDAPConnection(domainName, skipCache, _ldapConfig.AuthType));

            LdapConnection conn;
            try
            {
                conn = task.ConfigureAwait(false).GetAwaiter().GetResult();
            }
            catch
            {
                yield break;
            }

            if (conn == null)
            {
                _log.LogTrace("LDAP connection is null for filter {Filter} and domain {Domain}", ldapFilter,
                    domainName);
                yield break;
            }

            var request = CreateSearchRequest(ldapFilter, scope, props, domainName, adsPath, showDeleted);

            if (request == null)
            {
                _log.LogTrace("Search request is null for filter {Filter} and domain {Domain}", ldapFilter, domainName);
                yield break;
            }

            var pageControl = new PageResultRequestControl(500);
            request.Controls.Add(pageControl);

            if (includeAcl)
                request.Controls.Add(new SecurityDescriptorFlagControl
                {
                    SecurityMasks = SecurityMasks.Dacl | SecurityMasks.Owner
                });

            PageResultResponseControl pageResponse = null;
            while (true)
            {
                if (cancellationToken.IsCancellationRequested)
                    yield break;

                SearchResponse response;
                try
                {
                    _log.LogTrace("Sending LDAP request for {Filter}", ldapFilter);
                    response = (SearchResponse) conn.SendRequest(request);
                    if (response != null)
                        pageResponse = (PageResultResponseControl) response.Controls
                            .Where(x => x is PageResultResponseControl).DefaultIfEmpty(null).FirstOrDefault();
                }
                catch (LdapException le)
                {
                    if (le.ErrorCode != 82)
                        _log.LogWarning(le,
                            "LDAP Exception in Loop: {ErrorCode}. {ServerErrorMessage}. {Message}. Filter: {Filter}. Domain: {Domain}",
                            le.ErrorCode, le.ServerErrorMessage, le.Message, ldapFilter, domainName);

                    yield break;
                }
                catch (Exception e)
                {
                    _log.LogWarning(e, "Exception in LDAP loop for {Filter} and {Domain}", ldapFilter, domainName);
                    yield break;
                }

                if (cancellationToken.IsCancellationRequested)
                    yield break;

                if (response == null || pageResponse == null)
                    continue;

                foreach (SearchResultEntry entry in response.Entries)
                {
                    if (cancellationToken.IsCancellationRequested)
                        yield break;

                    yield return new SearchResultEntryWrapper(entry, this);
                }

                if (pageResponse.Cookie.Length == 0 || response.Entries.Count == 0 ||
                    cancellationToken.IsCancellationRequested)
                    yield break;

                pageControl.Cookie = pageResponse.Cookie;
            }
        }

        /// <summary>
        ///     Performs an LDAP query using the parameters specified by the user.
        /// </summary>
        /// <param name="ldapFilter">LDAP filter</param>
        /// <param name="scope">SearchScope to query</param>
        /// <param name="props">LDAP properties to fetch for each object</param>
        /// <param name="includeAcl">Include the DACL and Owner values in the NTSecurityDescriptor</param>
        /// <param name="showDeleted">Include deleted objects</param>
        /// <param name="domainName">Domain to query</param>
        /// <param name="adsPath">ADS path to limit the query too</param>
        /// <param name="globalCatalog">Use the global catalog instead of the regular LDAP server</param>
        /// <param name="skipCache">
        ///     Skip the connection cache and force a new connection. You must dispose of this connection
        ///     yourself.
        /// </param>
        /// <returns>All LDAP search results matching the specified parameters</returns>
        public IEnumerable<ISearchResultEntry> QueryLDAP(string ldapFilter, SearchScope scope,
            string[] props, string domainName = null, bool includeAcl = false, bool showDeleted = false,
            string adsPath = null, bool globalCatalog = false, bool skipCache = false)
        {
            _log.LogTrace("Creating ldap connection for {Target} with filter {Filter}",
                globalCatalog ? "Global Catalog" : "DC", ldapFilter);
            var task = globalCatalog
                ? Task.Run(() => CreateGlobalCatalogConnection(domainName, _ldapConfig.AuthType))
                : Task.Run(() => CreateLDAPConnection(domainName, skipCache, _ldapConfig.AuthType));

            LdapConnection conn;
            try
            {
                conn = task.ConfigureAwait(false).GetAwaiter().GetResult();
            }
            catch
            {
                yield break;
            }

            if (conn == null)
            {
                _log.LogTrace("LDAP connection is null for filter {Filter} and domain {Domain}", ldapFilter,
                    domainName);
                yield break;
            }

            var request = CreateSearchRequest(ldapFilter, scope, props, domainName, adsPath, showDeleted);

            if (request == null)
            {
                _log.LogTrace("Search request is null for filter {Filter} and domain {Domain}", ldapFilter, domainName);
                yield break;
            }

            var pageControl = new PageResultRequestControl(500);
            request.Controls.Add(pageControl);

            if (includeAcl)
                request.Controls.Add(new SecurityDescriptorFlagControl
                {
                    SecurityMasks = SecurityMasks.Dacl | SecurityMasks.Owner
                });

            PageResultResponseControl pageResponse = null;
            while (true)
            {
                SearchResponse response;
                try
                {
                    _log.LogTrace("Sending LDAP request for {Filter}", ldapFilter);
                    response = (SearchResponse) conn.SendRequest(request);
                    if (response != null)
                        pageResponse = (PageResultResponseControl) response.Controls
                            .Where(x => x is PageResultResponseControl).DefaultIfEmpty(null).FirstOrDefault();
                }
                catch (LdapException le)
                {
                    if (le.ErrorCode != 82)
                        _log.LogWarning(le,
                            "LDAP Exception in Loop: {ErrorCode}. {ServerErrorMessage}. {Message}. Filter: {Filter}. Domain: {Domain}",
                            le.ErrorCode, le.ServerErrorMessage, le.Message, ldapFilter, domainName);
                    yield break;
                }
                catch (Exception e)
                {
                    _log.LogWarning(e, "Exception in LDAP loop for {Filter} and {Domain}", ldapFilter, domainName);
                    yield break;
                }

                if (response == null || pageResponse == null) continue;

                if (response.Entries == null)
                    yield break;

                foreach (SearchResultEntry entry in response.Entries)
                    yield return new SearchResultEntryWrapper(entry, this);

                if (pageResponse.Cookie.Length == 0 || response.Entries.Count == 0)
                    yield break;

                pageControl.Cookie = pageResponse.Cookie;
            }
        }

        /// <summary>
        ///     Gets the forest associated with a domain.
        ///     If no domain is provided, defaults to current domain
        /// </summary>
        /// <param name="domainName"></param>
        /// <returns></returns>
        public virtual Forest GetForest(string domainName = null)
        {
            try
            {
                if (domainName == null && _ldapConfig.Username == null)
                    return Forest.GetCurrentForest();

                var domain = GetDomain(domainName);
                return domain?.Forest;
            }
            catch
            {
                return null;
            }
        }

        /// <summary>
        ///     Creates a new ActiveDirectorySecurityDescriptor
        ///     Function created for testing purposes
        /// </summary>
        /// <returns></returns>
        public ActiveDirectorySecurityDescriptor MakeSecurityDescriptor()
        {
            return new ActiveDirectorySecurityDescriptor(new ActiveDirectorySecurity());
        }

        /// <summary>
        ///     Tests the current LDAP config to ensure its valid by pulling a domain object
        /// </summary>
        /// <returns>True if connection was successful, else false</returns>
        public bool TestLDAPConfig(string domain)
        {
            var filter = new LDAPFilter();
            filter.AddDomains();

            var resDomain = GetDomain(domain)?.Name ?? domain;

            var result = QueryLDAP(filter.GetFilter(), SearchScope.Subtree, CommonProperties.ObjectID, resDomain)
                .DefaultIfEmpty(null).FirstOrDefault();

            return result != null;
        }

        /// <summary>
        ///     Gets the domain object associated with the specified domain name.
        ///     Defaults to current domain if none specified
        /// </summary>
        /// <param name="domainName"></param>
        /// <returns></returns>
        public Domain GetDomain(string domainName = null)
        {
            var cacheKey = domainName ?? NullCacheKey;
            if (_domainCache.TryGetValue(cacheKey, out var domain)) return domain;

            try
            {
                DirectoryContext context;
                if (_ldapConfig.Username != null)
                    context = domainName != null
                        ? new DirectoryContext(DirectoryContextType.Domain, domainName, _ldapConfig.Username,
                            _ldapConfig.Password)
                        : new DirectoryContext(DirectoryContextType.Domain, _ldapConfig.Username,
                            _ldapConfig.Password);
                else
                    context = domainName != null
                        ? new DirectoryContext(DirectoryContextType.Domain, domainName)
                        : new DirectoryContext(DirectoryContextType.Domain);

                domain = Domain.GetDomain(context);
            }
            catch
            {
                domain = null;
            }

            _domainCache.TryAdd(cacheKey, domain);
            return domain;
        }

        private Group GetBaseEnterpriseDC(string domain)
        {
            var forest = GetForest(domain)?.Name;
            if (forest == null) _log.LogWarning("Error getting forest, ENTDC sid is likely incorrect");
            var g = new Group {ObjectIdentifier = $"{forest}-S-1-5-9".ToUpper()};
            g.Properties.Add("name", $"ENTERPRISE DOMAIN CONTROLLERS@{forest ?? "UNKNOWN"}".ToUpper());
            g.Properties.Add("domainsid", GetSidFromDomainName(forest));
            g.Properties.Add("domain", forest);
            return g;
        }

        /// <summary>
        ///     Updates the config for querying LDAP
        /// </summary>
        /// <param name="config"></param>
        public void UpdateLDAPConfig(LDAPConfig config)
        {
            _ldapConfig = config;
        }

        private string GetDomainNameFromSidLdap(string sid)
        {
            var hexSid = Helpers.ConvertSidToHexSid(sid);

            if (hexSid == null)
                return null;

            //Search using objectsid first
            var result =
                QueryLDAP($"(&(objectclass=domain)(objectsid={hexSid}))", SearchScope.Subtree,
                    new[] {"distinguishedname"}, globalCatalog: true).DefaultIfEmpty(null).FirstOrDefault();

            if (result != null)
            {
                var domainName = Helpers.DistinguishedNameToDomain(result.DistinguishedName);
                return domainName;
            }

            //Try trusteddomain objects with the securityidentifier attribute
            result =
                QueryLDAP($"(&(objectclass=trusteddomain)(securityidentifier={sid}))", SearchScope.Subtree,
                    new[] {"cn"}, globalCatalog: true).DefaultIfEmpty(null).FirstOrDefault();

            if (result != null)
            {
                var domainName = result.GetProperty(LDAPProperties.CanonicalName);
                return domainName;
            }

            //We didn't find anything so just return null
            return null;
        }

        /// <summary>
        ///     Uses a socket and a set of bytes to request the NETBIOS name from a remote computer
        /// </summary>
        /// <param name="server"></param>
        /// <param name="domain"></param>
        /// <param name="netbios"></param>
        /// <returns></returns>
        private static bool RequestNETBIOSNameFromComputer(string server, string domain, out string netbios)
        {
            var receiveBuffer = new byte[1024];
            var requestSocket = new Socket(AddressFamily.InterNetwork, SocketType.Dgram, ProtocolType.Udp);
            try
            {
                //Set receive timeout to 1 second
                requestSocket.SetSocketOption(SocketOptionLevel.Socket, SocketOptionName.ReceiveTimeout, 1000);
                EndPoint remoteEndpoint;

                //We need to create an endpoint to bind too. If its an IP, just use that.
                if (IPAddress.TryParse(server, out var parsedAddress))
                    remoteEndpoint = new IPEndPoint(parsedAddress, 137);
                else
                    //If its not an IP, we're going to try and resolve it from DNS
                    try
                    {
                        IPAddress address;
                        if (server.Contains("."))
                            address = Dns
                                .GetHostAddresses(server).First(x => x.AddressFamily == AddressFamily.InterNetwork);
                        else
                            address = Dns.GetHostAddresses($"{server}.{domain}")[0];

                        if (address == null)
                        {
                            netbios = null;
                            return false;
                        }

                        remoteEndpoint = new IPEndPoint(address, 137);
                    }
                    catch
                    {
                        //Failed to resolve an IP, so return null
                        netbios = null;
                        return false;
                    }

                var originEndpoint = new IPEndPoint(IPAddress.Any, 0);
                requestSocket.Bind(originEndpoint);

                try
                {
                    requestSocket.SendTo(NameRequest, remoteEndpoint);
                    var receivedByteCount = requestSocket.ReceiveFrom(receiveBuffer, ref remoteEndpoint);
                    if (receivedByteCount >= 90)
                    {
                        netbios = new ASCIIEncoding().GetString(receiveBuffer, 57, 16).Trim('\0', ' ');
                        return true;
                    }

                    netbios = null;
                    return false;
                }
                catch (SocketException)
                {
                    netbios = null;
                    return false;
                }
            }
            finally
            {
                //Make sure we close the socket if its open
                requestSocket.Close();
            }
        }

        /// <summary>
        ///     Calls the NetWkstaGetInfo API on a hostname
        /// </summary>
        /// <param name="hostname"></param>
        /// <returns></returns>
        private async Task<NativeMethods.WorkstationInfo100?> CallNetWkstaGetInfo(string hostname)
        {
            if (!await _portScanner.CheckPort(hostname))
                return null;

            try
            {
                return _nativeMethods.CallNetWkstaGetInfo(hostname);
            }
            catch
            {
                return null;
            }
        }

        /// <summary>
        ///     Creates a SearchRequest object for use in querying LDAP.
        /// </summary>
        /// <param name="filter">LDAP filter</param>
        /// <param name="scope">SearchScope to query</param>
        /// <param name="attributes">LDAP properties to fetch for each object</param>
        /// <param name="domainName">Domain to query</param>
        /// <param name="adsPath">ADS path to limit the query too</param>
        /// <param name="showDeleted">Include deleted objects in results</param>
        /// <returns>A built SearchRequest</returns>
        private SearchRequest CreateSearchRequest(string filter, SearchScope scope, string[] attributes,
            string domainName = null, string adsPath = null, bool showDeleted = false)
        {
            var domain = GetDomain(domainName)?.Name ?? domainName;

            if (domain == null)
                return null;

            var adPath = adsPath?.Replace("LDAP://", "") ?? $"DC={domain.Replace(".", ",DC=")}";

            var request = new SearchRequest(adPath, filter, scope, attributes);
            request.Controls.Add(new SearchOptionsControl(SearchOption.DomainScope));
            if (showDeleted)
                request.Controls.Add(new ShowDeletedControl());

            return request;
        }

        /// <summary>
        ///     Creates a LDAP connection to a global catalog server
        /// </summary>
        /// <param name="domainName">Domain to connect too</param>
        /// <param name="authType">Auth type to use. Defaults to Kerberos. Use Negotiate for netonly scenarios</param>
        /// <returns>A connected LdapConnection or null</returns>
        private async Task<LdapConnection> CreateGlobalCatalogConnection(string domainName = null,
            AuthType authType = AuthType.Kerberos)
        {
            string targetServer;
            if (_ldapConfig.Server != null)
            {
                targetServer = _ldapConfig.Server;
            }
            else
            {
                var domain = GetDomain(domainName);
                if (domain == null)
                {
                    _log.LogDebug("Unable to create global catalog connection for domain {DomainName}", domainName);
                    return null;
                }

                if (!_domainControllerCache.TryGetValue(domain.Name, out targetServer))
                    targetServer = await GetUsableDomainController(domain);
            }

            if (targetServer == null)
                return null;

            if (_globalCatalogConnections.TryGetValue(targetServer, out var connection))
                return connection;

            connection = new LdapConnection(new LdapDirectoryIdentifier(targetServer, 3268));

            connection.SessionOptions.ProtocolVersion = 3;

            if (_ldapConfig.Username != null)
            {
                var cred = new NetworkCredential(_ldapConfig.Username, _ldapConfig.Password);
                connection.Credential = cred;
            }

            if (_ldapConfig.DisableSigning)
            {
                connection.SessionOptions.Sealing = false;
                connection.SessionOptions.Signing = false;
            }

            connection.AuthType = authType;

            _globalCatalogConnections.TryAdd(targetServer, connection);
            return connection;
        }

        /// <summary>
        ///     Creates an LDAP connection with appropriate options based off the ldap configuration. Caches connections
        /// </summary>
        /// <param name="domainName">The domain to connect too</param>
        /// <param name="skipCache">Skip the connection cache</param>
        /// <param name="authType">Auth type to use. Defaults to Kerberos. Use Negotiate for netonly scenarios</param>
        /// <returns>A connected LDAP connection or null</returns>
        private async Task<LdapConnection> CreateLDAPConnection(string domainName = null, bool skipCache = false,
            AuthType authType = AuthType.Kerberos)
        {
            string targetServer;
            if (_ldapConfig.Server != null)
            {
                targetServer = _ldapConfig.Server;
            }
            else
            {
                var domain = GetDomain(domainName);
                if (domain == null)
                {
                    _log.LogDebug("Unable to create ldap connection for domain {DomainName}", domainName);
                    return null;
                }

                if (!_domainControllerCache.TryGetValue(domain.Name, out targetServer))
                    targetServer = await GetUsableDomainController(domain);
            }

            if (targetServer == null)
                return null;

            if (!skipCache)
                if (_ldapConnections.TryGetValue(targetServer, out var conn))
                    return conn;

            var port = _ldapConfig.GetPort();
            var ident = new LdapDirectoryIdentifier(targetServer, port, false, false);
            var connection = new LdapConnection(ident) {Timeout = new TimeSpan(0, 0, 5, 0)};
            if (_ldapConfig.Username != null)
            {
                var cred = new NetworkCredential(_ldapConfig.Username, _ldapConfig.Password);
                connection.Credential = cred;
            }

            //These options are important!
            connection.SessionOptions.ProtocolVersion = 3;
            connection.SessionOptions.ReferralChasing = ReferralChasingOptions.None;

            if (_ldapConfig.DisableSigning)
            {
                connection.SessionOptions.Sealing = false;
                connection.SessionOptions.Signing = false;
            }

            if (_ldapConfig.SSL)
                connection.SessionOptions.SecureSocketLayer = true;
<<<<<<< HEAD
=======
            
            if (_ldapConfig.DisableCertVerification)
                connection.SessionOptions.VerifyServerCertificate = (ldapConnection, certificate) => true;
>>>>>>> 8cab7623

            connection.AuthType = authType;

            if (!skipCache)
                _ldapConnections.TryAdd(targetServer, connection);

            return connection;
        }

        private async Task<string> GetUsableDomainController(Domain domain, bool gc = false)
        {
            var port = gc ? 3268 : _ldapConfig.GetPort();
            var pdc = domain.PdcRoleOwner.Name;
            if (await _portScanner.CheckPort(pdc, port))
            {
                _domainControllerCache.TryAdd(domain.Name, pdc);
                _log.LogDebug("Found usable Domain Controller for {Domain} : {PDC}", domain.Name, pdc);
                return pdc;
            }

            //If the PDC isn't reachable loop through the rest
            foreach (DomainController domainController in domain.DomainControllers)
            {
                var name = domainController.Name;
                if (!await _portScanner.CheckPort(name, port)) continue;
                _log.LogDebug("Found usable Domain Controller for {Domain} : {PDC}", domain.Name, name);
                _domainControllerCache.TryAdd(domain.Name, name);
                return name;
            }

            //If we get here, somehow we didn't get any usable DCs. Save it off as null
            _domainControllerCache.TryAdd(domain.Name, null);
            _log.LogDebug("Unable to find usable domain controller for {Domain}", domain.Name);
            return null;
        }

        /// <summary>
        ///     Normalizes a domain name to its full DNS name
        /// </summary>
        /// <param name="domain"></param>
        /// <returns></returns>
        internal string NormalizeDomainName(string domain)
        {
            if (domain == null)
                return null;

            var resolved = domain;

            if (resolved.Contains("."))
                return domain.ToUpper();

            resolved = ResolveDomainNetbiosToDns(domain) ?? domain;

            return resolved.ToUpper();
        }

        /// <summary>
        ///     Turns a domain Netbios name into its FQDN using the DsGetDcName function (TESTLAB -> TESTLAB.LOCAL)
        /// </summary>
        /// <param name="domainName"></param>
        /// <returns></returns>
        internal string ResolveDomainNetbiosToDns(string domainName)
        {
            var key = domainName.ToUpper();
            if (_netbiosCache.TryGetValue(key, out var flatName))
                return flatName;

            var domain = GetDomain(domainName);
            if (domain != null)
            {
                _netbiosCache.TryAdd(key, domain.Name);
                return domain.Name;
            }

            var computerName = _ldapConfig.Server;

            var dci = _nativeMethods.CallDsGetDcName(computerName, domainName);
            if (dci.HasValue)
            {
                flatName = dci.Value.DomainName;
                _netbiosCache.TryAdd(key, flatName);
                return flatName;
            }

            return domainName.ToUpper();
        }

        private class ResolvedWellKnownPrincipal
        {
            public string DomainName { get; set; }
            public string WkpId { get; set; }
        }
    }
}<|MERGE_RESOLUTION|>--- conflicted
+++ resolved
@@ -1240,12 +1240,9 @@
 
             if (_ldapConfig.SSL)
                 connection.SessionOptions.SecureSocketLayer = true;
-<<<<<<< HEAD
-=======
             
             if (_ldapConfig.DisableCertVerification)
                 connection.SessionOptions.VerifyServerCertificate = (ldapConnection, certificate) => true;
->>>>>>> 8cab7623
 
             connection.AuthType = authType;
 
