﻿namespace SharpHoundCommonLib
{
    public class LDAPProperties
    {
        public const string GroupMSAMembership = "msds-groupmsamembership";
        public const string UserAccountControl = "useraccountcontrol";
        public const string IsDeleted = "isdeleted";
        public const string SAMAccountType = "samaccounttype";
        public const string SAMAccountName = "samaccountname";
        public const string ObjectClass = "objectclass";
        public const string Name = "name";
        public const string SchemaIDGUID = "schemaidguid";
        public const string GPLink = "gplink";
        public const string TrustDirection = "trustdirection";
        public const string TrustAttributes = "trustattributes";
        public const string CanonicalName = "cn";
        public const string GPCFileSYSPath = "gpcfilesyspath";
        public const string Description = "description";
        public const string WhenCreated = "whencreated";
        public const string DomainFunctionalLevel = "msds-behavior-version";
        public const string AdminCount = "admincount";
        public const string AllowedToDelegateTo = "msds-allowedtodelegateto";
        public const string LastLogon = "lastlogon";
        public const string LastLogonTimestamp = "lastlogontimestamp";
        public const string PasswordLastSet = "pwdlastset";
        public const string ServicePrincipalNames = "serviceprincipalname";
        public const string DisplayName = "displayname";
        public const string Email = "mail";
        public const string Title = "title";
        public const string HomeDirectory = "homedirectory";
        public const string UserPassword = "userpassword";
        public const string SIDHistory = "sidhistory";
        public const string AllowedToActOnBehalfOfOtherIdentity = "msds-allowedtoactonbehalfofotheridentity";
        public const string OperatingSystem = "operatingsystem";
        public const string ServicePack = "operatingsystemservicepack";
        public const string DNSHostName = "dnshostname";
        public const string LAPSExpirationTime = "ms-mcs-admpwdexpirationtime";
        public const string Members = "member";
        public const string SecurityDescriptor = "ntsecuritydescriptor";
        public const string SecurityIdentifier = "securityidentifier";
        public const string ObjectSID = "objectsid";
        public const string ObjectGUID = "objectguid";
        public const string PrimaryGroupID = "primarygroupid";
        public const string GroupPolicyOptions = "gpoptions";
        public const string UnixUserPassword = "unixuserpassword";
        public const string UnicodePassword = "unicodepwd";
        public const string MsSFU30Password = "msSFU30Password";
        public const string ScriptPath = "scriptpath";
<<<<<<< HEAD
        public const string ManagedBy = "managedby";
        public const string RevealOnDemand = "msds-revealondemandgroup";
        public const string NeverReveal = "msds-neverrevealgroup";
=======
        public const string LdapAdminLimits = "ldapadminlimits";
        public const string HostServiceAccount = "msds-hostserviceaccount";
>>>>>>> 9a0881e3
    }
}<|MERGE_RESOLUTION|>--- conflicted
+++ resolved
@@ -46,13 +46,10 @@
         public const string UnicodePassword = "unicodepwd";
         public const string MsSFU30Password = "msSFU30Password";
         public const string ScriptPath = "scriptpath";
-<<<<<<< HEAD
         public const string ManagedBy = "managedby";
         public const string RevealOnDemand = "msds-revealondemandgroup";
         public const string NeverReveal = "msds-neverrevealgroup";
-=======
         public const string LdapAdminLimits = "ldapadminlimits";
         public const string HostServiceAccount = "msds-hostserviceaccount";
->>>>>>> 9a0881e3
     }
 }